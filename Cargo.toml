[package]
name = "spartan"
version = "0.7.1"
authors = ["Srinath Setty <srinath@microsoft.com>"]
edition = "2021"
description = "High-speed zkSNARKs without trusted setup"
documentation = "https://docs.rs/spartan/"
readme = "README.md"
repository = "https://github.com/microsoft/Spartan"
license-file = "LICENSE"
keywords = ["zkSNARKs", "cryptography", "proofs"]

[dependencies]
curve25519-dalek = {version = "3.2.0", features = ["serde"]}
merlin = "3.0.0"
digest = "0.8.1"
sha3 = "0.8.2"
byteorder = "1.3.4"
rayon = { version = "1.3.0", optional = true }
serde = { version = "1.0.106", features = ["derive"] }
bincode = "1.2.1"
subtle = { version = "2.4", default-features = false }
rand_core = { version = "0.5", default-features = false }
zeroize = { version = "1", default-features = false }
itertools = "0.10.0"
colored = "2.0.0"
flate2 = "1.0.14"
thiserror = "1.0"
json = "0.12.4"
ark-ff = { version = "^0.3.0", default-features = false }
ark-ec = { version = "^0.3.0", default-features = false }
ark-std = { version = "^0.3.0"}
ark-bls12-377 = { version = "^0.3.0", features = ["r1cs","curve"] }
ark-serialize = { version = "^0.3.0", features = ["derive"] }
ark-sponge = { version = "^0.3.0" , features = ["r1cs"] }
ark-crypto-primitives = { version = "^0.3.0", default-features = true }
ark-r1cs-std = { version = "^0.3.0", default-features = false }
ark-nonnative-field = { version = "0.3.0", default-features = false }
ark-relations = { version = "^0.3.0", default-features = false, optional = true }
ark-snark = { version = "^0.3.0", default-features = false }
ark-groth16 = { version = "^0.3.0", features = ["r1cs"] }
ark-bw6-761 = { version = "^0.3.0" }
ark-poly-commit = { version = "^0.3.0" }
ark-poly = {version = "^0.3.0"}
<<<<<<< HEAD
snarkpack = { git = "https://github.com/maramihali/snarkpack", branch = "testudo"}
=======
snarkpack = { path="../snarkpack"}
>>>>>>> 59b2371a


lazy_static = "1.4.0"
rand = { version = "0.8", features = [ "std", "std_rng" ] }
num-bigint = { version = "0.4" }

tracing = { version = "0.1", default-features = false, features = [ "attributes" ] }
tracing-subscriber = { version = "0.2" }


[dev-dependencies]
serde = { version = "1.0", features = ["derive"] }
csv = "1.1.5"
criterion = "0.3.6"

[lib]
name = "libspartan"
path = "src/lib.rs"

[[bin]]
name = "snark"
path = "profiler/snark.rs"

[[bin]]
name = "nizk"
path = "profiler/nizk.rs"

[[bench]]
name = "snark"
harness = false

[[bench]]
name = "nizk"
harness = false

[[bench]]
name = "r1cs"
harness = false
debug = true

[features]
multicore = ["rayon"]
profile = []
default = ["asm","parallel", "std", "multicore"]
asm = ["ark-ff/asm"]
parallel = [ "std", "ark-ff/parallel", "ark-std/parallel", "ark-ec/parallel", "ark-poly/parallel", "rayon"]
std = ["ark-ff/std", "ark-ec/std", "ark-std/std", "ark-relations/std", "ark-serialize/std"]

[patch.crates-io]
ark-r1cs-std = { git = "https://github.com/arkworks-rs/r1cs-std/", rev = "a2a5ac491ae005ba2afd03fd21b7d3160d794a83"}
ark-poly-commit = {git = "https://github.com/maramihali/poly-commit", branch="pst_g2"}

<|MERGE_RESOLUTION|>--- conflicted
+++ resolved
@@ -42,11 +42,6 @@
 ark-bw6-761 = { version = "^0.3.0" }
 ark-poly-commit = { version = "^0.3.0" }
 ark-poly = {version = "^0.3.0"}
-<<<<<<< HEAD
-snarkpack = { git = "https://github.com/maramihali/snarkpack", branch = "testudo"}
-=======
-snarkpack = { path="../snarkpack"}
->>>>>>> 59b2371a
 
 
 lazy_static = "1.4.0"
