#![allow(non_snake_case)]
#![doc = include_str!("../README.md")]
#![allow(clippy::assertions_on_result_states)]

extern crate ark_std;
extern crate core;
extern crate digest;
extern crate lazy_static;
extern crate merlin;
extern crate rand;
extern crate sha3;

#[macro_use]
extern crate json;

#[cfg(feature = "multicore")]
extern crate rayon;

mod commitments;
mod dense_mlpoly;
mod errors;
#[macro_use]
pub(crate) mod macros;
mod math;
pub(crate) mod mipp;
mod nizk;
mod product_tree;
mod r1csinstance;
mod r1csproof;
mod sparse_mlpoly;
mod sqrt_pst;
mod sumcheck;
pub mod testudo_nizk;
pub mod testudo_snark;
mod timer;
pub(crate) mod transcript;
mod unipoly;

pub mod parameters;

mod constraints;
pub mod poseidon_transcript;

use core::cmp::max;
use errors::R1CSError;

use r1csinstance::{R1CSCommitment, R1CSDecommitment, R1CSInstance};

use ark_ec::CurveGroup;

/// `ComputationCommitment` holds a public preprocessed NP statement (e.g., R1CS)
#[derive(Debug, CanonicalSerialize, CanonicalDeserialize)]
pub struct ComputationCommitment<G: CurveGroup> {
  comm: R1CSCommitment<G>,
}

use ark_ff::PrimeField;
/// `ComputationDecommitment` holds information to decommit `ComputationCommitment`
pub struct ComputationDecommitment<F: PrimeField> {
  decomm: R1CSDecommitment<F>,
}

/// `Assignment` holds an assignment of values to either the inputs or variables in an `Instance`
#[derive(Clone, CanonicalSerialize, CanonicalDeserialize)]
pub struct Assignment<F: PrimeField> {
  assignment: Vec<F>,
}

impl<F: PrimeField> Assignment<F> {
  /// Constructs a new `Assignment` from a vector
  pub fn new(assignment: &Vec<Vec<u8>>) -> Result<Self, R1CSError> {
    let bytes_to_scalar = |vec: &Vec<Vec<u8>>| -> Result<Vec<F>, R1CSError> {
      let mut vec_scalar: Vec<F> = Vec::new();
      for v in vec {
        let val = F::from_random_bytes(v.as_slice());
        if let Some(v) = val {
          vec_scalar.push(v);
        } else {
          return Err(R1CSError::InvalidScalar);
        }
      }
      Ok(vec_scalar)
    };

    let assignment_scalar = bytes_to_scalar(assignment);

    // check for any parsing errors
    if assignment_scalar.is_err() {
      return Err(R1CSError::InvalidScalar);
    }

    Ok(Assignment {
      assignment: assignment_scalar.unwrap(),
    })
  }

  /// pads Assignment to the specified length
  fn pad(&self, len: usize) -> VarsAssignment<F> {
    // check that the new length is higher than current length
    assert!(len > self.assignment.len());

    let padded_assignment = {
      let mut padded_assignment = self.assignment.clone();
      padded_assignment.extend(vec![F::zero(); len - self.assignment.len()]);
      padded_assignment
    };

    VarsAssignment {
      assignment: padded_assignment,
    }
  }
}

/// `VarsAssignment` holds an assignment of values to variables in an `Instance`
pub type VarsAssignment<F> = Assignment<F>;

/// `InputsAssignment` holds an assignment of values to variables in an `Instance`
pub type InputsAssignment<F> = Assignment<F>;

/// `Instance` holds the description of R1CS matrices and a hash of the matrices
pub struct Instance<F: PrimeField> {
  inst: R1CSInstance<F>,
  digest: Vec<u8>,
}

impl<F: PrimeField> Instance<F> {
  /// Constructs a new `Instance` and an associated satisfying assignment
  pub fn new(
    num_cons: usize,
    num_vars: usize,
    num_inputs: usize,
    A: &[(usize, usize, Vec<u8>)],
    B: &[(usize, usize, Vec<u8>)],
    C: &[(usize, usize, Vec<u8>)],
  ) -> Result<Self, R1CSError> {
    let (num_vars_padded, num_cons_padded) = {
      let num_vars_padded = {
        let mut num_vars_padded = num_vars;

        // ensure that num_inputs + 1 <= num_vars
        num_vars_padded = max(num_vars_padded, num_inputs + 1);

        // ensure that num_vars_padded a power of two
        if num_vars_padded.next_power_of_two() != num_vars_padded {
          num_vars_padded = num_vars_padded.next_power_of_two();
        }
        num_vars_padded
      };

      let num_cons_padded = {
        let mut num_cons_padded = num_cons;

        // ensure that num_cons_padded is at least 2
        if num_cons_padded == 0 || num_cons_padded == 1 {
          num_cons_padded = 2;
        }

        // ensure that num_cons_padded is power of 2
        if num_cons.next_power_of_two() != num_cons {
          num_cons_padded = num_cons.next_power_of_two();
        }
        num_cons_padded
      };

      (num_vars_padded, num_cons_padded)
    };

    let bytes_to_scalar =
      |tups: &[(usize, usize, Vec<u8>)]| -> Result<Vec<(usize, usize, F)>, R1CSError> {
        let mut mat: Vec<(usize, usize, F)> = Vec::new();
        for (row, col, val_bytes) in tups {
          // row must be smaller than num_cons
          if *row >= num_cons {
            return Err(R1CSError::InvalidIndex);
          }

          // col must be smaller than num_vars + 1 + num_inputs
          if *col >= num_vars + 1 + num_inputs {
            return Err(R1CSError::InvalidIndex);
          }

          let val = F::from_random_bytes(val_bytes.as_slice());
          if let Some(v) = val {
            // if col >= num_vars, it means that it is referencing a 1 or input in the satisfying
            // assignment
            if *col >= num_vars {
              mat.push((*row, *col + num_vars_padded - num_vars, v));
            } else {
              mat.push((*row, *col, v));
            }
          } else {
            return Err(R1CSError::InvalidScalar);
          }
        }

        // pad with additional constraints up until num_cons_padded if the original constraints were 0 or 1
        // we do not need to pad otherwise because the dummy constraints are implicit in the sum-check protocol
        if num_cons == 0 || num_cons == 1 {
          for i in tups.len()..num_cons_padded {
            mat.push((i, num_vars, F::zero()));
          }
        }

        Ok(mat)
      };

    let A_scalar = bytes_to_scalar(A);
    if A_scalar.is_err() {
      return Err(A_scalar.err().unwrap());
    }

    let B_scalar = bytes_to_scalar(B);
    if B_scalar.is_err() {
      return Err(B_scalar.err().unwrap());
    }

    let C_scalar = bytes_to_scalar(C);
    if C_scalar.is_err() {
      return Err(C_scalar.err().unwrap());
    }

    let inst = R1CSInstance::new(
      num_cons_padded,
      num_vars_padded,
      num_inputs,
      &A_scalar.unwrap(),
      &B_scalar.unwrap(),
      &C_scalar.unwrap(),
    );

    let digest = inst.get_digest();

    Ok(Instance { inst, digest })
  }

  /// Checks if a given R1CSInstance is satisfiable with a given variables and inputs assignments
  pub fn is_sat(
    &self,
    vars: &VarsAssignment<F>,
    inputs: &InputsAssignment<F>,
  ) -> Result<bool, R1CSError> {
    if vars.assignment.len() > self.inst.get_num_vars() {
      return Err(R1CSError::InvalidNumberOfInputs);
    }

    if inputs.assignment.len() != self.inst.get_num_inputs() {
      return Err(R1CSError::InvalidNumberOfInputs);
    }

    // we might need to pad variables
    let padded_vars = {
      let num_padded_vars = self.inst.get_num_vars();
      let num_vars = vars.assignment.len();
      if num_padded_vars > num_vars {
        vars.pad(num_padded_vars)
      } else {
        vars.clone()
      }
    };

    Ok(
      self
        .inst
        .is_sat(&padded_vars.assignment, &inputs.assignment),
    )
  }

  /// Constructs a new synthetic R1CS `Instance` and an associated satisfying assignment
  pub fn produce_synthetic_r1cs(
    num_cons: usize,
    num_vars: usize,
    num_inputs: usize,
  ) -> (Instance<F>, VarsAssignment<F>, InputsAssignment<F>) {
    let (inst, vars, inputs) = R1CSInstance::produce_synthetic_r1cs(num_cons, num_vars, num_inputs);
    let digest = inst.get_digest();
    (
      Instance { inst, digest },
      VarsAssignment { assignment: vars },
      InputsAssignment { assignment: inputs },
    )
  }
}

<<<<<<< HEAD
/// `SNARKGens` holds public parameters for producing and verifying proofs with the Spartan SNARK
#[derive(Debug, CanonicalSerialize, CanonicalDeserialize)]
pub struct SNARKGens<E: Pairing> {
  gens_r1cs_sat: R1CSGens<E>,
  gens_r1cs_eval: R1CSCommitmentGens<E>,
}

impl<E: Pairing> SNARKGens<E> {
  /// Constructs a new `SNARKGens` given the size of the R1CS statement
  /// `num_nz_entries` specifies the maximum number of non-zero entries in any of the three R1CS matrices
  pub fn new(num_cons: usize, num_vars: usize, num_inputs: usize, num_nz_entries: usize) -> Self {
    let num_vars_padded = {
      let mut num_vars_padded = max(num_vars, num_inputs + 1);
      if num_vars_padded != num_vars_padded.next_power_of_two() {
        num_vars_padded = num_vars_padded.next_power_of_two();
      }
      num_vars_padded
    };

    let gens_r1cs_sat = R1CSGens::new(b"gens_r1cs_sat", num_cons, num_vars_padded);
    let gens_r1cs_eval = R1CSCommitmentGens::new(
      b"gens_r1cs_eval",
      num_cons,
      num_vars_padded,
      num_inputs,
      num_nz_entries,
    );
    SNARKGens {
      gens_r1cs_sat,
      gens_r1cs_eval,
    }
  }
}

use ark_ec::pairing::Pairing;
/// `SNARK` holds a proof produced by Spartan SNARK
#[derive(CanonicalSerialize, CanonicalDeserialize, Debug)]
pub struct SNARK<E: Pairing> {
  r1cs_sat_proof: R1CSProof<E>,
  inst_evals: (E::ScalarField, E::ScalarField, E::ScalarField),
  r1cs_eval_proof: R1CSEvalProof<E>,
  rx: Vec<E::ScalarField>,
  ry: Vec<E::ScalarField>,
}

impl<E> SNARK<E>
where
  E: Pairing,
  E::ScalarField: Absorb,
{
  /// A public computation to create a commitment to an R1CS instance
  pub fn encode(
    inst: &Instance<E::ScalarField>,
    gens: &SNARKGens<E>,
  ) -> (
    ComputationCommitment<E::G1>,
    ComputationDecommitment<E::ScalarField>,
  ) {
    let timer_encode = Timer::new("SNARK::encode");
    let (comm, decomm) = inst.inst.commit(&gens.gens_r1cs_eval);
    timer_encode.stop();
    (
      ComputationCommitment { comm },
      ComputationDecommitment { decomm },
    )
  }

  /// A method to produce a SNARK proof of the satisfiability of an R1CS instance
  pub fn prove(
    inst: &Instance<E::ScalarField>,
    comm: &ComputationCommitment<E::G1>,
    decomm: &ComputationDecommitment<E::ScalarField>,
    vars: VarsAssignment<E::ScalarField>,
    inputs: &InputsAssignment<E::ScalarField>,
    gens: &SNARKGens<E>,
    transcript: &mut PoseidonTranscript<E::ScalarField>,
  ) -> Self {
    let timer_prove = Timer::new("SNARK::prove");

    // transcript.append_protocol_name(SNARK::protocol_name());
    comm.comm.write_to_transcript(transcript);

    let (r1cs_sat_proof, rx, ry) = {
      let (proof, rx, ry) = {
        // we might need to pad variables
        let padded_vars = {
          let num_padded_vars = inst.inst.get_num_vars();
          let num_vars = vars.assignment.len();
          if num_padded_vars > num_vars {
            vars.pad(num_padded_vars)
          } else {
            vars
          }
        };

        R1CSProof::prove(
          &inst.inst,
          padded_vars.assignment,
          &inputs.assignment,
          &gens.gens_r1cs_sat,
          transcript,
        )
      };

      (proof, rx, ry)
    };

    // We need to reset the transcript state before starting the evaluation
    // proof and share this state with the verifier because, on the verifier's
    // side all the previous updates are done on the transcript
    // circuit variable and the transcript outside the circuit will be
    // inconsistent wrt to the prover's.
    // transcript.new_from_state(&r1cs_sat_proof.transcript_sat_state);

    // We send evaluations of A, B, C at r = (rx, ry) as claims
    // to enable the verifier complete the first sum-check
    let timer_eval = Timer::new("eval_sparse_polys");
    let inst_evals = {
      let (Ar, Br, Cr) = inst.inst.evaluate(&rx, &ry);
      transcript.append_scalar(b"", &Ar);
      transcript.append_scalar(b"", &Br);
      transcript.append_scalar(b"", &Cr);
      (Ar, Br, Cr)
    };
    timer_eval.stop();

    let r1cs_eval_proof = {
      let proof = R1CSEvalProof::prove(
        &decomm.decomm,
        &rx,
        &ry,
        &inst_evals,
        &gens.gens_r1cs_eval,
        transcript,
      );

      proof
    };

    timer_prove.stop();
    SNARK {
      r1cs_sat_proof,
      inst_evals,
      r1cs_eval_proof,
      rx,
      ry,
    }
  }

  /// A method to verify the SNARK proof of the satisfiability of an R1CS instance
  pub fn verify(
    &self,
    comm: &ComputationCommitment<E::G1>,
    input: &InputsAssignment<E::ScalarField>,
    transcript: &mut PoseidonTranscript<E::ScalarField>,
    gens: &SNARKGens<E>,
    poseidon: PoseidonConfig<E::ScalarField>,
  ) -> Result<(u128, u128, u128), ProofVerifyError> {
    let timer_verify = Timer::new("SNARK::verify");
    // transcript.append_protocol_name(SNARK::protocol_name());

    // append a commitment to the computation to the transcript
    comm.comm.write_to_transcript(transcript);

    let timer_sat_proof = Timer::new("verify_sat_proof");
    assert_eq!(input.assignment.len(), comm.comm.get_num_inputs());
    // let (rx, ry) =
    let res = self.r1cs_sat_proof.verify_groth16(
      comm.comm.get_num_vars(),
      comm.comm.get_num_cons(),
      &input.assignment,
      &self.inst_evals,
      transcript,
      &gens.gens_r1cs_sat,
      poseidon,
    )?;
    timer_sat_proof.stop();

    let timer_eval_proof = Timer::new("verify_eval_proof");
    // Reset the transcript using the state sent by the prover.
    // TODO: find a way to retrieve this state from the circuit. Currently
    // the API for generating constraints doesn't support returning values
    // computed inside the circuit.
    // transcript.new_from_state(&self.r1cs_sat_proof.transcript_sat_state);

    let (Ar, Br, Cr) = &self.inst_evals;
    transcript.append_scalar(b"", Ar);
    transcript.append_scalar(b"", Br);
    transcript.append_scalar(b"", Cr);

    self.r1cs_eval_proof.verify(
      &comm.comm,
      &self.rx,
      &self.ry,
      &self.inst_evals,
      &gens.gens_r1cs_eval,
      transcript,
    )?;
    timer_eval_proof.stop();
    timer_verify.stop();
    Ok(res)
  }
}

#[derive(Clone)]
/// `NIZKGens` holds public parameters for producing and verifying proofs with the Spartan NIZK
pub struct NIZKGens<E: Pairing> {
  gens_r1cs_sat: R1CSGens<E>,
}

impl<E: Pairing> NIZKGens<E> {
  /// Constructs a new `NIZKGens` given the size of the R1CS statement
  pub fn new(num_cons: usize, num_vars: usize, num_inputs: usize) -> Self {
    let num_vars_padded = {
      let mut num_vars_padded = max(num_vars, num_inputs + 1);
      if num_vars_padded != num_vars_padded.next_power_of_two() {
        num_vars_padded = num_vars_padded.next_power_of_two();
      }
      num_vars_padded
    };

    let gens_r1cs_sat = R1CSGens::new(b"gens_r1cs_sat", num_cons, num_vars_padded);
    NIZKGens { gens_r1cs_sat }
  }
}

/// `NIZK` holds a proof produced by Spartan NIZK
#[derive(CanonicalSerialize, CanonicalDeserialize, Debug)]
pub struct NIZK<E: Pairing> {
  r1cs_sat_proof: R1CSProof<E>,
  r: (Vec<E::ScalarField>, Vec<E::ScalarField>),
}

impl<E> NIZK<E>
where
  E: Pairing,
  E::ScalarField: Absorb,
{
  /// A method to produce a NIZK proof of the satisfiability of an R1CS instance
  pub fn prove(
    inst: &Instance<E::ScalarField>,
    vars: VarsAssignment<E::ScalarField>,
    input: &InputsAssignment<E::ScalarField>,
    gens: &NIZKGens<E>,
    transcript: &mut PoseidonTranscript<E::ScalarField>,
  ) -> Self {
    let timer_prove = Timer::new("NIZK::prove");
    // transcript.append_protocol_name(NIZK::protocol_name());
    transcript.append_bytes(b"", &inst.digest);

    let (r1cs_sat_proof, rx, ry) = {
      // we might need to pad variables
      let padded_vars = {
        let num_padded_vars = inst.inst.get_num_vars();
        let num_vars = vars.assignment.len();
        if num_padded_vars > num_vars {
          vars.pad(num_padded_vars)
        } else {
          vars
        }
      };

      let (proof, rx, ry) = R1CSProof::prove(
        &inst.inst,
        padded_vars.assignment,
        &input.assignment,
        &gens.gens_r1cs_sat,
        transcript,
      );
      let mut proof_encoded = Vec::new();
      proof
        .serialize_with_mode(&mut proof_encoded, Compress::Yes)
        .unwrap();
      Timer::print(&format!("len_r1cs_sat_proof {:?}", proof_encoded.len()));
      (proof, rx, ry)
    };

    timer_prove.stop();
    NIZK {
      r1cs_sat_proof,
      r: (rx, ry),
    }
  }

  /// A method to verify a NIZK proof of the satisfiability of an R1CS instance
  pub fn verify(
    &self,
    inst: &Instance<E::ScalarField>,
    input: &InputsAssignment<E::ScalarField>,
    transcript: &mut PoseidonTranscript<E::ScalarField>,
    gens: &NIZKGens<E>,
    poseidon: PoseidonConfig<E::ScalarField>,
  ) -> Result<usize, ProofVerifyError> {
    let timer_verify = Timer::new("NIZK::verify");

    transcript.append_bytes(b"", &inst.digest);

    // We send evaluations of A, B, C at r = (rx, ry) as claims
    // to enable the verifier complete the first sum-check
    // let timer_eval = Timer::new("eval_sparse_polys");
    let (claimed_rx, claimed_ry) = &self.r;
    let inst_evals = inst.inst.evaluate(claimed_rx, claimed_ry);
    // timer_eval.stop();

    let timer_sat_proof = Timer::new("verify_sat_proof");
    assert_eq!(input.assignment.len(), inst.inst.get_num_inputs());
    // let (rx, ry) =
    let nc = self.r1cs_sat_proof.circuit_size(
      inst.inst.get_num_vars(),
      inst.inst.get_num_cons(),
      &input.assignment,
      &inst_evals,
      transcript,
      &gens.gens_r1cs_sat,
      poseidon,
    )?;

    // verify if claimed rx and ry are correct
    // assert_eq!(rx, *claimed_rx);
    // assert_eq!(ry, *claimed_ry);
    timer_sat_proof.stop();
    timer_verify.stop();

    Ok(nc)
  }

  /// A method to verify a NIZK proof of the satisfiability of an R1CS instance with Groth16
  pub fn verify_groth16(
    &self,
    inst: &Instance<E::ScalarField>,
    input: &InputsAssignment<E::ScalarField>,
    transcript: &mut PoseidonTranscript<E::ScalarField>,
    gens: &NIZKGens<E>,
    poseidon: PoseidonConfig<E::ScalarField>,
  ) -> Result<(u128, u128, u128), ProofVerifyError> {
    let timer_verify = Timer::new("NIZK::verify");

    // transcript.append_protocol_name(NIZK::protocol_name());
    transcript.append_bytes(b"", &inst.digest);

    // We send evaluations of A, B, C at r = (rx, ry) as claims
    // to enable the verifier complete the first sum-check
    let timer_eval = Timer::new("eval_sparse_polys");
    let (claimed_rx, claimed_ry) = &self.r;
    let inst_evals = inst.inst.evaluate(claimed_rx, claimed_ry);
    timer_eval.stop();

    let timer_sat_proof = Timer::new("verify_sat_proof");
    assert_eq!(input.assignment.len(), inst.inst.get_num_inputs());
    // let (rx, ry) =
    let (ds, dp, dv) = self.r1cs_sat_proof.verify_groth16(
      inst.inst.get_num_vars(),
      inst.inst.get_num_cons(),
      &input.assignment,
      &inst_evals,
      transcript,
      &gens.gens_r1cs_sat,
      poseidon,
    )?;

    // verify if claimed rx and ry are correct
    // assert_eq!(rx, *claimed_rx);
    // assert_eq!(ry, *claimed_ry);
    timer_sat_proof.stop();
    timer_verify.stop();

    Ok((ds, dp, dv))
  }
}

=======
>>>>>>> 6f30e370
#[inline]
pub(crate) fn dot_product<F: PrimeField>(a: &[F], b: &[F]) -> F {
  let mut res = F::zero();
  for i in 0..a.len() {
    res += a[i] * &b[i];
  }
  res
}

#[cfg(test)]
mod tests {
<<<<<<< HEAD
  use crate::parameters::{poseidon_params, PoseidonConfiguration};

  use super::*;
  use crate::ark_std::Zero;
  use ark_bls12_381::Bls12_381;
  use ark_ff::{BigInteger, One, PrimeField};

  #[test]
  fn check_snark_mixed() {
    type E1 = ark_bls12_381::Bls12_381;
    type E2 = ark_blst::Bls12;
    type F1 = ark_bls12_381::Fr;
    type F2 = ark_blst::Scalar;
    type P1 = ark_bls12_381::G1Projective;
    type P2 = ark_blst::G1Projective;

    let num_vars = 256;
    let num_cons = num_vars;
    let num_inputs = 10;

    // produce public generators
    let gens = SNARKGens::<E1>::new(num_cons, num_vars, num_inputs, num_cons);

    // produce a synthetic R1CSInstance
    let (inst, vars, inputs) = Instance::produce_synthetic_r1cs(num_cons, num_vars, num_inputs);

    // create a commitment to R1CSInstance
    let (comm, decomm) = SNARK::encode(&inst, &gens);

    let params = F1::poseidon_params();

    // produce a proof
    let mut prover_transcript = PoseidonTranscript::new(&params);
    let proof = SNARK::prove(
      &inst,
      &comm,
      &decomm,
      vars,
      &inputs,
      &gens,
      &mut prover_transcript,
    );

    println!(" VERIFYING WITH ARKWORKS BLS12_381");
    let mut verifier_transcript = PoseidonTranscript::new(&F1::poseidon_params());
    assert!(proof
      .verify(
        &comm,
        &inputs,
        &mut verifier_transcript,
        &gens,
        F1::poseidon_params()
      )
      .is_ok());

    println!(" VERIFYING WITH BLST");
    let mut proof_buffer = Vec::new();
    proof
      .serialize_compressed(&mut proof_buffer)
      .expect("invalid serial");
    let blst_proof = SNARK::<E2>::deserialize_compressed(&proof_buffer[..]).unwrap();

    let mut comm_buffer = Vec::new();
    comm
      .serialize_compressed(&mut comm_buffer)
      .expect("invalid serial");
    let blst_comm = ComputationCommitment::<P2>::deserialize_compressed(&comm_buffer[..]).unwrap();

    let mut inputs_buffer = Vec::new();
    inputs
      .serialize_compressed(&mut inputs_buffer)
      .expect("invalid serial");
    let blst_inputs = Assignment::<F2>::deserialize_compressed(&inputs_buffer[..]).unwrap();

    let mut gens_buffer = Vec::new();
    gens
      .serialize_compressed(&mut gens_buffer)
      .expect("invalid serial");
    let blst_gens = SNARKGens::<E2>::deserialize_compressed(&gens_buffer[..]).unwrap();
    // verify the proof
    let mut verifier_transcript = PoseidonTranscript::new(&F2::poseidon_params());

    assert!(blst_proof
      .verify(
        &blst_comm,
        &blst_inputs,
        &mut verifier_transcript,
        &blst_gens,
        F2::poseidon_params()
      )
      .is_ok());
  }

  #[test]
  fn check_snark_arkworks_bls12_381() {
    check_snark::<Bls12_381>();
  }

  #[test]
  fn check_snark_arkworks_blst() {
    check_snark::<ark_blst::Bls12>();
  }

  pub fn check_snark<E>()
  where
    E: Pairing,
    E::ScalarField: PoseidonConfiguration + Absorb,
  {
    let num_vars = 256;
    let num_cons = num_vars;
    let num_inputs = 10;

    // produce public generators
    let gens = SNARKGens::<E>::new(num_cons, num_vars, num_inputs, num_cons);

    // produce a synthetic R1CSInstance
    let (inst, vars, inputs) = Instance::produce_synthetic_r1cs(num_cons, num_vars, num_inputs);

    // create a commitment to R1CSInstance
    let (comm, decomm) = SNARK::encode(&inst, &gens);

    let params = E::ScalarField::poseidon_params();

    // produce a proof
    let mut prover_transcript = PoseidonTranscript::new(&params);
    let proof = SNARK::prove(
      &inst,
      &comm,
      &decomm,
      vars,
      &inputs,
      &gens,
      &mut prover_transcript,
    );

    // verify the proof
    let mut verifier_transcript = PoseidonTranscript::new(&params);
    assert!(proof
      .verify(
        &comm,
        &inputs,
        &mut verifier_transcript,
        &gens,
        E::ScalarField::poseidon_params()
      )
      .is_ok());
  }
=======

  use super::*;

  type F = ark_bls12_377::Fr;
>>>>>>> 6f30e370

  type E = ark_bls12_377::Bls12_377;
  type F = ark_bls12_377::Fr;
  #[test]
  pub fn check_r1cs_invalid_index() {
    let num_cons = 4;
    let num_vars = 8;
    let num_inputs = 1;

    let zero: [u8; 32] = [
      0, 0, 0, 0, 0, 0, 0, 0, 0, 0, 0, 0, 0, 0, 0, 0, 0, 0, 0, 0, 0, 0, 0, 0, 0, 0, 0, 0, 0, 0, 0,
      0,
    ];

    let A = vec![(0, 0, zero.to_vec())];
    let B = vec![(100, 1, zero.to_vec())];
    let C = vec![(1, 1, zero.to_vec())];

    let inst = Instance::<F>::new(num_cons, num_vars, num_inputs, &A, &B, &C);
    assert!(inst.is_err());
    assert_eq!(inst.err(), Some(R1CSError::InvalidIndex));
  }

  #[test]
  pub fn check_r1cs_invalid_scalar() {
    let num_cons = 4;
    let num_vars = 8;
    let num_inputs = 1;

    let zero: [u8; 32] = [
      0, 0, 0, 0, 0, 0, 0, 0, 0, 0, 0, 0, 0, 0, 0, 0, 0, 0, 0, 0, 0, 0, 0, 0, 0, 0, 0, 0, 0, 0, 0,
      0,
    ];

    let larger_than_mod = [
      3, 0, 0, 0, 255, 255, 255, 255, 254, 91, 254, 255, 2, 164, 189, 83, 5, 216, 161, 9, 8, 216,
      57, 51, 72, 125, 157, 41, 83, 167, 237, 115,
    ];

    let A = vec![(0, 0, zero.to_vec())];
    let B = vec![(1, 1, larger_than_mod.to_vec())];
    let C = vec![(1, 1, zero.to_vec())];

    let inst = Instance::<F>::new(num_cons, num_vars, num_inputs, &A, &B, &C);
    assert!(inst.is_err());
    assert_eq!(inst.err(), Some(R1CSError::InvalidScalar));
  }
<<<<<<< HEAD
  #[test]
  fn test_padded_constraints() {
    // parameters of the R1CS instance
    let num_cons = 1;
    let num_vars = 0;
    let num_inputs = 3;
    let num_non_zero_entries = 3;

    // We will encode the above constraints into three matrices, where
    // the coefficients in the matrix are in the little-endian byte order
    let mut A: Vec<(usize, usize, Vec<u8>)> = Vec::new();
    let mut B: Vec<(usize, usize, Vec<u8>)> = Vec::new();
    let mut C: Vec<(usize, usize, Vec<u8>)> = Vec::new();

    // Create a^2 + b + 13
    A.push((0, num_vars + 2, (F::one().into_bigint().to_bytes_le()))); // 1*a
    B.push((0, num_vars + 2, F::one().into_bigint().to_bytes_le())); // 1*a
    C.push((0, num_vars + 1, F::one().into_bigint().to_bytes_le())); // 1*z
    C.push((0, num_vars, (-F::from(13u64)).into_bigint().to_bytes_le())); // -13*1
    C.push((0, num_vars + 3, (-F::one()).into_bigint().to_bytes_le())); // -1*b

    // Var Assignments (Z_0 = 16 is the only output)
    let vars = vec![F::zero().into_bigint().to_bytes_le(); num_vars];

    // create an InputsAssignment (a = 1, b = 2)
    let mut inputs = vec![F::zero().into_bigint().to_bytes_le(); num_inputs];
    inputs[0] = F::from(16u64).into_bigint().to_bytes_le();
    inputs[1] = F::from(1u64).into_bigint().to_bytes_le();
    inputs[2] = F::from(2u64).into_bigint().to_bytes_le();

    let assignment_inputs = InputsAssignment::<F>::new(&inputs).unwrap();
    let assignment_vars = VarsAssignment::new(&vars).unwrap();

    // Check if instance is satisfiable
    let inst = Instance::new(num_cons, num_vars, num_inputs, &A, &B, &C).unwrap();
    let res = inst.is_sat(&assignment_vars, &assignment_inputs);
    assert!(res.unwrap(), "should be satisfied");

    // SNARK public params
    let gens = SNARKGens::<E>::new(num_cons, num_vars, num_inputs, num_non_zero_entries);

    // create a commitment to the R1CS instance
    let (comm, decomm) = SNARK::encode(&inst, &gens);

    let params = poseidon_params();

    // produce a SNARK
    let mut prover_transcript = PoseidonTranscript::new(&params);
    let proof = SNARK::prove(
      &inst,
      &comm,
      &decomm,
      assignment_vars.clone(),
      &assignment_inputs,
      &gens,
      &mut prover_transcript,
    );

    // verify the SNARK
    let mut verifier_transcript = PoseidonTranscript::new(&params);
    assert!(proof
      .verify(
        &comm,
        &assignment_inputs,
        &mut verifier_transcript,
        &gens,
        poseidon_params()
      )
      .is_ok());

    // NIZK public params
    let gens = NIZKGens::<E>::new(num_cons, num_vars, num_inputs);

    let params = poseidon_params();

    // produce a NIZK
    let mut prover_transcript = PoseidonTranscript::new(&params);
    let proof = NIZK::prove(
      &inst,
      assignment_vars,
      &assignment_inputs,
      &gens,
      &mut prover_transcript,
    );

    // verify the NIZK
    let mut verifier_transcript = PoseidonTranscript::new(&params);
    assert!(proof
      .verify_groth16(
        &inst,
        &assignment_inputs,
        &mut verifier_transcript,
        &gens,
        poseidon_params()
      )
      .is_ok());
  }

  pub fn hexprint<T: CanonicalSerialize>(s: &str, t: &T) {
    let mut v = Vec::new();
    t.serialize_compressed(&mut v).unwrap();
    println!("{}: {}", s, hex::encode(v));
  }
=======
>>>>>>> 6f30e370
}<|MERGE_RESOLUTION|>--- conflicted
+++ resolved
@@ -49,7 +49,7 @@
 use ark_ec::CurveGroup;
 
 /// `ComputationCommitment` holds a public preprocessed NP statement (e.g., R1CS)
-#[derive(Debug, CanonicalSerialize, CanonicalDeserialize)]
+#[derive(Debug)]
 pub struct ComputationCommitment<G: CurveGroup> {
   comm: R1CSCommitment<G>,
 }
@@ -61,7 +61,7 @@
 }
 
 /// `Assignment` holds an assignment of values to either the inputs or variables in an `Instance`
-#[derive(Clone, CanonicalSerialize, CanonicalDeserialize)]
+#[derive(Clone)]
 pub struct Assignment<F: PrimeField> {
   assignment: Vec<F>,
 }
@@ -281,379 +281,6 @@
   }
 }
 
-<<<<<<< HEAD
-/// `SNARKGens` holds public parameters for producing and verifying proofs with the Spartan SNARK
-#[derive(Debug, CanonicalSerialize, CanonicalDeserialize)]
-pub struct SNARKGens<E: Pairing> {
-  gens_r1cs_sat: R1CSGens<E>,
-  gens_r1cs_eval: R1CSCommitmentGens<E>,
-}
-
-impl<E: Pairing> SNARKGens<E> {
-  /// Constructs a new `SNARKGens` given the size of the R1CS statement
-  /// `num_nz_entries` specifies the maximum number of non-zero entries in any of the three R1CS matrices
-  pub fn new(num_cons: usize, num_vars: usize, num_inputs: usize, num_nz_entries: usize) -> Self {
-    let num_vars_padded = {
-      let mut num_vars_padded = max(num_vars, num_inputs + 1);
-      if num_vars_padded != num_vars_padded.next_power_of_two() {
-        num_vars_padded = num_vars_padded.next_power_of_two();
-      }
-      num_vars_padded
-    };
-
-    let gens_r1cs_sat = R1CSGens::new(b"gens_r1cs_sat", num_cons, num_vars_padded);
-    let gens_r1cs_eval = R1CSCommitmentGens::new(
-      b"gens_r1cs_eval",
-      num_cons,
-      num_vars_padded,
-      num_inputs,
-      num_nz_entries,
-    );
-    SNARKGens {
-      gens_r1cs_sat,
-      gens_r1cs_eval,
-    }
-  }
-}
-
-use ark_ec::pairing::Pairing;
-/// `SNARK` holds a proof produced by Spartan SNARK
-#[derive(CanonicalSerialize, CanonicalDeserialize, Debug)]
-pub struct SNARK<E: Pairing> {
-  r1cs_sat_proof: R1CSProof<E>,
-  inst_evals: (E::ScalarField, E::ScalarField, E::ScalarField),
-  r1cs_eval_proof: R1CSEvalProof<E>,
-  rx: Vec<E::ScalarField>,
-  ry: Vec<E::ScalarField>,
-}
-
-impl<E> SNARK<E>
-where
-  E: Pairing,
-  E::ScalarField: Absorb,
-{
-  /// A public computation to create a commitment to an R1CS instance
-  pub fn encode(
-    inst: &Instance<E::ScalarField>,
-    gens: &SNARKGens<E>,
-  ) -> (
-    ComputationCommitment<E::G1>,
-    ComputationDecommitment<E::ScalarField>,
-  ) {
-    let timer_encode = Timer::new("SNARK::encode");
-    let (comm, decomm) = inst.inst.commit(&gens.gens_r1cs_eval);
-    timer_encode.stop();
-    (
-      ComputationCommitment { comm },
-      ComputationDecommitment { decomm },
-    )
-  }
-
-  /// A method to produce a SNARK proof of the satisfiability of an R1CS instance
-  pub fn prove(
-    inst: &Instance<E::ScalarField>,
-    comm: &ComputationCommitment<E::G1>,
-    decomm: &ComputationDecommitment<E::ScalarField>,
-    vars: VarsAssignment<E::ScalarField>,
-    inputs: &InputsAssignment<E::ScalarField>,
-    gens: &SNARKGens<E>,
-    transcript: &mut PoseidonTranscript<E::ScalarField>,
-  ) -> Self {
-    let timer_prove = Timer::new("SNARK::prove");
-
-    // transcript.append_protocol_name(SNARK::protocol_name());
-    comm.comm.write_to_transcript(transcript);
-
-    let (r1cs_sat_proof, rx, ry) = {
-      let (proof, rx, ry) = {
-        // we might need to pad variables
-        let padded_vars = {
-          let num_padded_vars = inst.inst.get_num_vars();
-          let num_vars = vars.assignment.len();
-          if num_padded_vars > num_vars {
-            vars.pad(num_padded_vars)
-          } else {
-            vars
-          }
-        };
-
-        R1CSProof::prove(
-          &inst.inst,
-          padded_vars.assignment,
-          &inputs.assignment,
-          &gens.gens_r1cs_sat,
-          transcript,
-        )
-      };
-
-      (proof, rx, ry)
-    };
-
-    // We need to reset the transcript state before starting the evaluation
-    // proof and share this state with the verifier because, on the verifier's
-    // side all the previous updates are done on the transcript
-    // circuit variable and the transcript outside the circuit will be
-    // inconsistent wrt to the prover's.
-    // transcript.new_from_state(&r1cs_sat_proof.transcript_sat_state);
-
-    // We send evaluations of A, B, C at r = (rx, ry) as claims
-    // to enable the verifier complete the first sum-check
-    let timer_eval = Timer::new("eval_sparse_polys");
-    let inst_evals = {
-      let (Ar, Br, Cr) = inst.inst.evaluate(&rx, &ry);
-      transcript.append_scalar(b"", &Ar);
-      transcript.append_scalar(b"", &Br);
-      transcript.append_scalar(b"", &Cr);
-      (Ar, Br, Cr)
-    };
-    timer_eval.stop();
-
-    let r1cs_eval_proof = {
-      let proof = R1CSEvalProof::prove(
-        &decomm.decomm,
-        &rx,
-        &ry,
-        &inst_evals,
-        &gens.gens_r1cs_eval,
-        transcript,
-      );
-
-      proof
-    };
-
-    timer_prove.stop();
-    SNARK {
-      r1cs_sat_proof,
-      inst_evals,
-      r1cs_eval_proof,
-      rx,
-      ry,
-    }
-  }
-
-  /// A method to verify the SNARK proof of the satisfiability of an R1CS instance
-  pub fn verify(
-    &self,
-    comm: &ComputationCommitment<E::G1>,
-    input: &InputsAssignment<E::ScalarField>,
-    transcript: &mut PoseidonTranscript<E::ScalarField>,
-    gens: &SNARKGens<E>,
-    poseidon: PoseidonConfig<E::ScalarField>,
-  ) -> Result<(u128, u128, u128), ProofVerifyError> {
-    let timer_verify = Timer::new("SNARK::verify");
-    // transcript.append_protocol_name(SNARK::protocol_name());
-
-    // append a commitment to the computation to the transcript
-    comm.comm.write_to_transcript(transcript);
-
-    let timer_sat_proof = Timer::new("verify_sat_proof");
-    assert_eq!(input.assignment.len(), comm.comm.get_num_inputs());
-    // let (rx, ry) =
-    let res = self.r1cs_sat_proof.verify_groth16(
-      comm.comm.get_num_vars(),
-      comm.comm.get_num_cons(),
-      &input.assignment,
-      &self.inst_evals,
-      transcript,
-      &gens.gens_r1cs_sat,
-      poseidon,
-    )?;
-    timer_sat_proof.stop();
-
-    let timer_eval_proof = Timer::new("verify_eval_proof");
-    // Reset the transcript using the state sent by the prover.
-    // TODO: find a way to retrieve this state from the circuit. Currently
-    // the API for generating constraints doesn't support returning values
-    // computed inside the circuit.
-    // transcript.new_from_state(&self.r1cs_sat_proof.transcript_sat_state);
-
-    let (Ar, Br, Cr) = &self.inst_evals;
-    transcript.append_scalar(b"", Ar);
-    transcript.append_scalar(b"", Br);
-    transcript.append_scalar(b"", Cr);
-
-    self.r1cs_eval_proof.verify(
-      &comm.comm,
-      &self.rx,
-      &self.ry,
-      &self.inst_evals,
-      &gens.gens_r1cs_eval,
-      transcript,
-    )?;
-    timer_eval_proof.stop();
-    timer_verify.stop();
-    Ok(res)
-  }
-}
-
-#[derive(Clone)]
-/// `NIZKGens` holds public parameters for producing and verifying proofs with the Spartan NIZK
-pub struct NIZKGens<E: Pairing> {
-  gens_r1cs_sat: R1CSGens<E>,
-}
-
-impl<E: Pairing> NIZKGens<E> {
-  /// Constructs a new `NIZKGens` given the size of the R1CS statement
-  pub fn new(num_cons: usize, num_vars: usize, num_inputs: usize) -> Self {
-    let num_vars_padded = {
-      let mut num_vars_padded = max(num_vars, num_inputs + 1);
-      if num_vars_padded != num_vars_padded.next_power_of_two() {
-        num_vars_padded = num_vars_padded.next_power_of_two();
-      }
-      num_vars_padded
-    };
-
-    let gens_r1cs_sat = R1CSGens::new(b"gens_r1cs_sat", num_cons, num_vars_padded);
-    NIZKGens { gens_r1cs_sat }
-  }
-}
-
-/// `NIZK` holds a proof produced by Spartan NIZK
-#[derive(CanonicalSerialize, CanonicalDeserialize, Debug)]
-pub struct NIZK<E: Pairing> {
-  r1cs_sat_proof: R1CSProof<E>,
-  r: (Vec<E::ScalarField>, Vec<E::ScalarField>),
-}
-
-impl<E> NIZK<E>
-where
-  E: Pairing,
-  E::ScalarField: Absorb,
-{
-  /// A method to produce a NIZK proof of the satisfiability of an R1CS instance
-  pub fn prove(
-    inst: &Instance<E::ScalarField>,
-    vars: VarsAssignment<E::ScalarField>,
-    input: &InputsAssignment<E::ScalarField>,
-    gens: &NIZKGens<E>,
-    transcript: &mut PoseidonTranscript<E::ScalarField>,
-  ) -> Self {
-    let timer_prove = Timer::new("NIZK::prove");
-    // transcript.append_protocol_name(NIZK::protocol_name());
-    transcript.append_bytes(b"", &inst.digest);
-
-    let (r1cs_sat_proof, rx, ry) = {
-      // we might need to pad variables
-      let padded_vars = {
-        let num_padded_vars = inst.inst.get_num_vars();
-        let num_vars = vars.assignment.len();
-        if num_padded_vars > num_vars {
-          vars.pad(num_padded_vars)
-        } else {
-          vars
-        }
-      };
-
-      let (proof, rx, ry) = R1CSProof::prove(
-        &inst.inst,
-        padded_vars.assignment,
-        &input.assignment,
-        &gens.gens_r1cs_sat,
-        transcript,
-      );
-      let mut proof_encoded = Vec::new();
-      proof
-        .serialize_with_mode(&mut proof_encoded, Compress::Yes)
-        .unwrap();
-      Timer::print(&format!("len_r1cs_sat_proof {:?}", proof_encoded.len()));
-      (proof, rx, ry)
-    };
-
-    timer_prove.stop();
-    NIZK {
-      r1cs_sat_proof,
-      r: (rx, ry),
-    }
-  }
-
-  /// A method to verify a NIZK proof of the satisfiability of an R1CS instance
-  pub fn verify(
-    &self,
-    inst: &Instance<E::ScalarField>,
-    input: &InputsAssignment<E::ScalarField>,
-    transcript: &mut PoseidonTranscript<E::ScalarField>,
-    gens: &NIZKGens<E>,
-    poseidon: PoseidonConfig<E::ScalarField>,
-  ) -> Result<usize, ProofVerifyError> {
-    let timer_verify = Timer::new("NIZK::verify");
-
-    transcript.append_bytes(b"", &inst.digest);
-
-    // We send evaluations of A, B, C at r = (rx, ry) as claims
-    // to enable the verifier complete the first sum-check
-    // let timer_eval = Timer::new("eval_sparse_polys");
-    let (claimed_rx, claimed_ry) = &self.r;
-    let inst_evals = inst.inst.evaluate(claimed_rx, claimed_ry);
-    // timer_eval.stop();
-
-    let timer_sat_proof = Timer::new("verify_sat_proof");
-    assert_eq!(input.assignment.len(), inst.inst.get_num_inputs());
-    // let (rx, ry) =
-    let nc = self.r1cs_sat_proof.circuit_size(
-      inst.inst.get_num_vars(),
-      inst.inst.get_num_cons(),
-      &input.assignment,
-      &inst_evals,
-      transcript,
-      &gens.gens_r1cs_sat,
-      poseidon,
-    )?;
-
-    // verify if claimed rx and ry are correct
-    // assert_eq!(rx, *claimed_rx);
-    // assert_eq!(ry, *claimed_ry);
-    timer_sat_proof.stop();
-    timer_verify.stop();
-
-    Ok(nc)
-  }
-
-  /// A method to verify a NIZK proof of the satisfiability of an R1CS instance with Groth16
-  pub fn verify_groth16(
-    &self,
-    inst: &Instance<E::ScalarField>,
-    input: &InputsAssignment<E::ScalarField>,
-    transcript: &mut PoseidonTranscript<E::ScalarField>,
-    gens: &NIZKGens<E>,
-    poseidon: PoseidonConfig<E::ScalarField>,
-  ) -> Result<(u128, u128, u128), ProofVerifyError> {
-    let timer_verify = Timer::new("NIZK::verify");
-
-    // transcript.append_protocol_name(NIZK::protocol_name());
-    transcript.append_bytes(b"", &inst.digest);
-
-    // We send evaluations of A, B, C at r = (rx, ry) as claims
-    // to enable the verifier complete the first sum-check
-    let timer_eval = Timer::new("eval_sparse_polys");
-    let (claimed_rx, claimed_ry) = &self.r;
-    let inst_evals = inst.inst.evaluate(claimed_rx, claimed_ry);
-    timer_eval.stop();
-
-    let timer_sat_proof = Timer::new("verify_sat_proof");
-    assert_eq!(input.assignment.len(), inst.inst.get_num_inputs());
-    // let (rx, ry) =
-    let (ds, dp, dv) = self.r1cs_sat_proof.verify_groth16(
-      inst.inst.get_num_vars(),
-      inst.inst.get_num_cons(),
-      &input.assignment,
-      &inst_evals,
-      transcript,
-      &gens.gens_r1cs_sat,
-      poseidon,
-    )?;
-
-    // verify if claimed rx and ry are correct
-    // assert_eq!(rx, *claimed_rx);
-    // assert_eq!(ry, *claimed_ry);
-    timer_sat_proof.stop();
-    timer_verify.stop();
-
-    Ok((ds, dp, dv))
-  }
-}
-
-=======
->>>>>>> 6f30e370
 #[inline]
 pub(crate) fn dot_product<F: PrimeField>(a: &[F], b: &[F]) -> F {
   let mut res = F::zero();
@@ -665,160 +292,10 @@
 
 #[cfg(test)]
 mod tests {
-<<<<<<< HEAD
-  use crate::parameters::{poseidon_params, PoseidonConfiguration};
 
   use super::*;
-  use crate::ark_std::Zero;
-  use ark_bls12_381::Bls12_381;
-  use ark_ff::{BigInteger, One, PrimeField};
-
-  #[test]
-  fn check_snark_mixed() {
-    type E1 = ark_bls12_381::Bls12_381;
-    type E2 = ark_blst::Bls12;
-    type F1 = ark_bls12_381::Fr;
-    type F2 = ark_blst::Scalar;
-    type P1 = ark_bls12_381::G1Projective;
-    type P2 = ark_blst::G1Projective;
-
-    let num_vars = 256;
-    let num_cons = num_vars;
-    let num_inputs = 10;
-
-    // produce public generators
-    let gens = SNARKGens::<E1>::new(num_cons, num_vars, num_inputs, num_cons);
-
-    // produce a synthetic R1CSInstance
-    let (inst, vars, inputs) = Instance::produce_synthetic_r1cs(num_cons, num_vars, num_inputs);
-
-    // create a commitment to R1CSInstance
-    let (comm, decomm) = SNARK::encode(&inst, &gens);
-
-    let params = F1::poseidon_params();
-
-    // produce a proof
-    let mut prover_transcript = PoseidonTranscript::new(&params);
-    let proof = SNARK::prove(
-      &inst,
-      &comm,
-      &decomm,
-      vars,
-      &inputs,
-      &gens,
-      &mut prover_transcript,
-    );
-
-    println!(" VERIFYING WITH ARKWORKS BLS12_381");
-    let mut verifier_transcript = PoseidonTranscript::new(&F1::poseidon_params());
-    assert!(proof
-      .verify(
-        &comm,
-        &inputs,
-        &mut verifier_transcript,
-        &gens,
-        F1::poseidon_params()
-      )
-      .is_ok());
-
-    println!(" VERIFYING WITH BLST");
-    let mut proof_buffer = Vec::new();
-    proof
-      .serialize_compressed(&mut proof_buffer)
-      .expect("invalid serial");
-    let blst_proof = SNARK::<E2>::deserialize_compressed(&proof_buffer[..]).unwrap();
-
-    let mut comm_buffer = Vec::new();
-    comm
-      .serialize_compressed(&mut comm_buffer)
-      .expect("invalid serial");
-    let blst_comm = ComputationCommitment::<P2>::deserialize_compressed(&comm_buffer[..]).unwrap();
-
-    let mut inputs_buffer = Vec::new();
-    inputs
-      .serialize_compressed(&mut inputs_buffer)
-      .expect("invalid serial");
-    let blst_inputs = Assignment::<F2>::deserialize_compressed(&inputs_buffer[..]).unwrap();
-
-    let mut gens_buffer = Vec::new();
-    gens
-      .serialize_compressed(&mut gens_buffer)
-      .expect("invalid serial");
-    let blst_gens = SNARKGens::<E2>::deserialize_compressed(&gens_buffer[..]).unwrap();
-    // verify the proof
-    let mut verifier_transcript = PoseidonTranscript::new(&F2::poseidon_params());
-
-    assert!(blst_proof
-      .verify(
-        &blst_comm,
-        &blst_inputs,
-        &mut verifier_transcript,
-        &blst_gens,
-        F2::poseidon_params()
-      )
-      .is_ok());
-  }
-
-  #[test]
-  fn check_snark_arkworks_bls12_381() {
-    check_snark::<Bls12_381>();
-  }
-
-  #[test]
-  fn check_snark_arkworks_blst() {
-    check_snark::<ark_blst::Bls12>();
-  }
-
-  pub fn check_snark<E>()
-  where
-    E: Pairing,
-    E::ScalarField: PoseidonConfiguration + Absorb,
-  {
-    let num_vars = 256;
-    let num_cons = num_vars;
-    let num_inputs = 10;
-
-    // produce public generators
-    let gens = SNARKGens::<E>::new(num_cons, num_vars, num_inputs, num_cons);
-
-    // produce a synthetic R1CSInstance
-    let (inst, vars, inputs) = Instance::produce_synthetic_r1cs(num_cons, num_vars, num_inputs);
-
-    // create a commitment to R1CSInstance
-    let (comm, decomm) = SNARK::encode(&inst, &gens);
-
-    let params = E::ScalarField::poseidon_params();
-
-    // produce a proof
-    let mut prover_transcript = PoseidonTranscript::new(&params);
-    let proof = SNARK::prove(
-      &inst,
-      &comm,
-      &decomm,
-      vars,
-      &inputs,
-      &gens,
-      &mut prover_transcript,
-    );
-
-    // verify the proof
-    let mut verifier_transcript = PoseidonTranscript::new(&params);
-    assert!(proof
-      .verify(
-        &comm,
-        &inputs,
-        &mut verifier_transcript,
-        &gens,
-        E::ScalarField::poseidon_params()
-      )
-      .is_ok());
-  }
-=======
-
-  use super::*;
 
   type F = ark_bls12_377::Fr;
->>>>>>> 6f30e370
 
   type E = ark_bls12_377::Bls12_377;
   type F = ark_bls12_377::Fr;
@@ -866,110 +343,4 @@
     assert!(inst.is_err());
     assert_eq!(inst.err(), Some(R1CSError::InvalidScalar));
   }
-<<<<<<< HEAD
-  #[test]
-  fn test_padded_constraints() {
-    // parameters of the R1CS instance
-    let num_cons = 1;
-    let num_vars = 0;
-    let num_inputs = 3;
-    let num_non_zero_entries = 3;
-
-    // We will encode the above constraints into three matrices, where
-    // the coefficients in the matrix are in the little-endian byte order
-    let mut A: Vec<(usize, usize, Vec<u8>)> = Vec::new();
-    let mut B: Vec<(usize, usize, Vec<u8>)> = Vec::new();
-    let mut C: Vec<(usize, usize, Vec<u8>)> = Vec::new();
-
-    // Create a^2 + b + 13
-    A.push((0, num_vars + 2, (F::one().into_bigint().to_bytes_le()))); // 1*a
-    B.push((0, num_vars + 2, F::one().into_bigint().to_bytes_le())); // 1*a
-    C.push((0, num_vars + 1, F::one().into_bigint().to_bytes_le())); // 1*z
-    C.push((0, num_vars, (-F::from(13u64)).into_bigint().to_bytes_le())); // -13*1
-    C.push((0, num_vars + 3, (-F::one()).into_bigint().to_bytes_le())); // -1*b
-
-    // Var Assignments (Z_0 = 16 is the only output)
-    let vars = vec![F::zero().into_bigint().to_bytes_le(); num_vars];
-
-    // create an InputsAssignment (a = 1, b = 2)
-    let mut inputs = vec![F::zero().into_bigint().to_bytes_le(); num_inputs];
-    inputs[0] = F::from(16u64).into_bigint().to_bytes_le();
-    inputs[1] = F::from(1u64).into_bigint().to_bytes_le();
-    inputs[2] = F::from(2u64).into_bigint().to_bytes_le();
-
-    let assignment_inputs = InputsAssignment::<F>::new(&inputs).unwrap();
-    let assignment_vars = VarsAssignment::new(&vars).unwrap();
-
-    // Check if instance is satisfiable
-    let inst = Instance::new(num_cons, num_vars, num_inputs, &A, &B, &C).unwrap();
-    let res = inst.is_sat(&assignment_vars, &assignment_inputs);
-    assert!(res.unwrap(), "should be satisfied");
-
-    // SNARK public params
-    let gens = SNARKGens::<E>::new(num_cons, num_vars, num_inputs, num_non_zero_entries);
-
-    // create a commitment to the R1CS instance
-    let (comm, decomm) = SNARK::encode(&inst, &gens);
-
-    let params = poseidon_params();
-
-    // produce a SNARK
-    let mut prover_transcript = PoseidonTranscript::new(&params);
-    let proof = SNARK::prove(
-      &inst,
-      &comm,
-      &decomm,
-      assignment_vars.clone(),
-      &assignment_inputs,
-      &gens,
-      &mut prover_transcript,
-    );
-
-    // verify the SNARK
-    let mut verifier_transcript = PoseidonTranscript::new(&params);
-    assert!(proof
-      .verify(
-        &comm,
-        &assignment_inputs,
-        &mut verifier_transcript,
-        &gens,
-        poseidon_params()
-      )
-      .is_ok());
-
-    // NIZK public params
-    let gens = NIZKGens::<E>::new(num_cons, num_vars, num_inputs);
-
-    let params = poseidon_params();
-
-    // produce a NIZK
-    let mut prover_transcript = PoseidonTranscript::new(&params);
-    let proof = NIZK::prove(
-      &inst,
-      assignment_vars,
-      &assignment_inputs,
-      &gens,
-      &mut prover_transcript,
-    );
-
-    // verify the NIZK
-    let mut verifier_transcript = PoseidonTranscript::new(&params);
-    assert!(proof
-      .verify_groth16(
-        &inst,
-        &assignment_inputs,
-        &mut verifier_transcript,
-        &gens,
-        poseidon_params()
-      )
-      .is_ok());
-  }
-
-  pub fn hexprint<T: CanonicalSerialize>(s: &str, t: &T) {
-    let mut v = Vec::new();
-    t.serialize_compressed(&mut v).unwrap();
-    println!("{}: {}", s, hex::encode(v));
-  }
-=======
->>>>>>> 6f30e370
 }