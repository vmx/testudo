<<<<<<< HEAD
use crate::mipp::MippProof;
=======
>>>>>>> 59b2371a
use ark_bls12_377::{Bls12_377 as I, G1Affine, G2Affine};
use ark_ec::{msm::VariableBaseMSM, PairingEngine, ProjectiveCurve};
use ark_ff::{BigInteger256, One, PrimeField};
use ark_poly_commit::multilinear_pc::{
  data_structures::{Commitment, CommitterKey, Proof, VerifierKey},
  MultilinearPC,
};
use ark_serialize::CanonicalSerialize;
use rayon::prelude::{
  IndexedParallelIterator, IntoParallelIterator, IntoParallelRefIterator, ParallelIterator,
};
use snarkpack::mipp::MippProof;

use super::scalar::Scalar;
use crate::{
  dense_mlpoly::DensePolynomial,
  math::Math,
  poseidon_transcript::{AppendToPoseidon, PoseidonTranscript},
  timer::Timer,
  transcript,
};

pub struct Polynomial {
  m: usize,
  polys: Vec<DensePolynomial>,
  q: Option<DensePolynomial>,
  chis_b: Option<Vec<Scalar>>,
}

impl Polynomial {
  // Given the evaluations over the boolean hypercube of a polynomial p of size
  // 2*m compute the sqrt-sized polynomials p_i as
  // p_i(Y) = \sum_{j \in \{0,1\}^m} p(j, i) * chi_j(Y)
  // where p(X,Y) = \sum_{i \in \{0,\1}^m} chi_i(X) * p_i(Y)
  //
  // TODO: add case when the length of the list is not an even power of 2
  pub fn from_evaluations(Z: &[Scalar]) -> Self {
    let pl_timer = Timer::new("poly_list_build");
    // check the evaluation list is a power of 2
    debug_assert!(Z.len() & (Z.len() - 1) == 0);
    let m = Z.len().log_2() / 2;
    let pow_m = 2_usize.pow(m as u32);
    let polys: Vec<DensePolynomial> = (0..pow_m)
      .into_par_iter()
      .map(|i| {
        let z: Vec<Scalar> = (0..pow_m)
          .into_par_iter()
          .map(|j| Z[(j << m) | i])
          .collect();
        DensePolynomial::new(z)
      })
      .collect();
    debug_assert!(polys.len() == pow_m);
    pl_timer.stop();
    Self {
      m,
      polys,
      q: None,
      chis_b: None,
    }
  }

  // Given point = (\vec{a}, \vec{b}), compute the polynomial q as
  // q(Y) =
  // \sum_{j \in \{0,1\}^m}(\sum_{i \in \{0,1\}^m} p(j,i) * chi_i(a)) * chi_j(Y)
  // and p(a,b) = q(b) where p is the initial polynomial
  fn get_q(&mut self, point: &[Scalar]) {
    let q_timer = Timer::new("build_q");
    debug_assert!(point.len() == 2 * self.m);
    let a = &point[0..self.m];
    let b = &point[self.m..2 * self.m];
    let pow_m = 2_usize.pow(self.m as u32);

    let chis: Vec<Scalar> = (0..pow_m)
      .into_par_iter()
      .map(|i| Self::get_chi_i(b, i))
      .collect();

    let z_q: Vec<Scalar> = (0..pow_m)
      .into_par_iter()
      .map(|j| (0..pow_m).map(|i| self.polys[i].Z[j] * chis[i]).sum())
      .collect();
    q_timer.stop();

    self.q = Some(DensePolynomial::new(z_q));
    self.chis_b = Some(chis);
  }

  // Given point = (\vec{a}, \vec{b}) used to construct q
  // compute q(b) = p(a,b).
<<<<<<< HEAD
  pub fn eval_q(q: DensePolynomial, point: &[Scalar]) -> Scalar {
=======
  pub fn eval(&mut self, point: &[Scalar]) -> Scalar {
>>>>>>> 59b2371a
    let a = &point[0..point.len() / 2];
    let b = &point[point.len() / 2..point.len()];
    if self.q.is_none() {
      self.get_q(point);
    }
    let q = self.q.clone().unwrap();
    let prods = (0..q.Z.len())
      .into_par_iter()
<<<<<<< HEAD
      .map(|j| q.Z[j] * PolyList::get_chi_i(&a, j));
=======
      .map(|j| q.Z[j] * Polynomial::get_chi_i(&a, j));
>>>>>>> 59b2371a

    prods.sum()
  }

  pub fn commit(&self, ck: &CommitterKey<I>) -> (Vec<Commitment<I>>, <I as PairingEngine>::Fqk) {
    let timer_commit = Timer::new("sqrt_commit");

    let timer_list = Timer::new("comm_list");

    // commit to each of the sqrt sized p_i
    let comm_list: Vec<Commitment<I>> = self
      .polys
      .par_iter()
      .map(|p| MultilinearPC::<I>::commit(&ck, p))
      .collect();
    timer_list.stop();

    let h_vec = ck.powers_of_h[0].clone();
    assert!(comm_list.len() == h_vec.len());

    let ipp_timer = Timer::new("ipp");
    let pairings: Vec<_> = comm_list
      .clone()
      .into_par_iter()
      .map(|c| <I as PairingEngine>::G1Prepared::from(c.g_product))
      .zip(
        h_vec
          .into_par_iter()
          .map(|h| <I as PairingEngine>::G2Prepared::from(h)),
      )
      .collect();

    // compute the IPP commitment
    let t = I::product_of_pairings(pairings.iter());
    ipp_timer.stop();

    timer_commit.stop();

    (comm_list, t)
  }

  pub fn get_chi_i(b: &[Scalar], i: usize) -> Scalar {
    let m = b.len();
    let mut prod = Scalar::one();
    for j in 0..m {
      let b_j = b[j];
      if i >> (m - j - 1) & 1 == 1 {
        prod = prod * b_j;
      } else {
        prod = prod * (Scalar::one() - b_j)
      };
    }
    prod
  }

<<<<<<< HEAD
  pub fn open_q(
=======
  pub fn open(
    &mut self,
>>>>>>> 59b2371a
    transcript: &mut PoseidonTranscript,
    comm_list: Vec<Commitment<I>>,
    ck: &CommitterKey<I>,
    point: &[Scalar],
    t: &<I as PairingEngine>::Fqk,
  ) -> (Commitment<I>, Proof<I>, MippProof<I>) {
    let m = point.len() / 2;
    let a = &point[0..m];
    let b = &point[m..2 * m];

    if self.q.is_none() {
      self.get_q(point);
    }

    let q = self.q.clone().unwrap();

    let timer_open = Timer::new("sqrt_open");

    // Compute the PST commitment to q obtained as the inner products of the
    // commitments to the polynomials p_i and chi_i(a) for i ranging over the
    // boolean hypercube of size m.
    let m = a.len();
    let timer_msm = Timer::new("msm");
<<<<<<< HEAD
    let chis: Vec<_> = (0..pow_m)
      .into_par_iter()
      .map(|i| Self::get_chi_i(b, i))
      .collect();
    let chis_repr: Vec<BigInteger256> = chis.par_iter().map(|y| y.into_repr()).collect();
    assert!(chis.len() == comm_list.len());
=======
    if self.chis_b.is_none() {
      panic!("chis(b) should have been computed for q");
    }
    let chis = self.chis_b.clone().unwrap();
    let chis_repr: Vec<BigInteger256> = chis.par_iter().map(|y| y.into_repr()).collect();
    assert!(chis_repr.len() == comm_list.len());

>>>>>>> 59b2371a
    let a_vec: Vec<_> = comm_list.par_iter().map(|c| c.g_product).collect();

    let c_u =
      VariableBaseMSM::multi_scalar_mul(a_vec.as_slice(), chis_repr.as_slice()).into_affine();
<<<<<<< HEAD
=======
    timer_msm.stop();
>>>>>>> 59b2371a

    let U: Commitment<I> = Commitment {
      nv: q.num_vars,
      g_product: c_u,
    };
    let comm = MultilinearPC::<I>::commit(ck, &q);
    debug_assert!(c_u == comm.g_product);
    let h_vec = ck.powers_of_h[0].clone();

<<<<<<< HEAD
    let h_vec = ck.powers_of_h[0].clone();
    // TODO: MIPP proof that U is the inner product of the vector A
    //  and the vector y, where A is the opening vector to T

=======
    // MIPP proof that U is the inner product of the vector A
    //  and the vector y, where A is the opening vector to T
>>>>>>> 59b2371a
    let timer_mipp_proof = Timer::new("mipp_prove");
    let mipp_proof =
      MippProof::<I>::prove::<PoseidonTranscript>(transcript, ck, a_vec, chis, h_vec, &c_u, t)
        .unwrap();
    timer_mipp_proof.stop();

    // PST proof for opening q at b
    let timer_proof = Timer::new("pst_open");
    let mut a_rev = a.to_vec().clone();
    a_rev.reverse();
<<<<<<< HEAD
    let pst_proof = MultilinearPC::<I>::open(ck, q, &a_rev);
=======
    let pst_proof = MultilinearPC::<I>::open(ck, &q, &a_rev);
>>>>>>> 59b2371a
    timer_proof.stop();

    timer_open.stop();

    // TODO: add MIPP proof as return value
    (U, pst_proof, mipp_proof)
  }

<<<<<<< HEAD
  pub fn verify_q(
=======
  pub fn verify(
>>>>>>> 59b2371a
    transcript: &mut PoseidonTranscript,
    vk: &VerifierKey<I>,
    U: &Commitment<I>,
    point: &[Scalar],
    v: Scalar,
    pst_proof: &Proof<I>,
    mipp_proof: &MippProof<I>,
    T: &<I as PairingEngine>::Fqk,
  ) -> bool {
    let len = point.len();
    let a = &point[0..len / 2];
    let b = &point[len / 2..len];
    let timer_mipp_verify = Timer::new("mipp_verify");
    let res_mipp = MippProof::<I>::verify::<PoseidonTranscript>(
      vk,
      transcript,
      mipp_proof,
      b.to_vec(),
      &U.g_product,
      T,
    );
    assert!(res_mipp == true);
    timer_mipp_verify.stop();

    let mut a_rev = a.to_vec().clone();
    a_rev.reverse();
    let timer_pst_verify = Timer::new("pst_verify");
    let res = MultilinearPC::<I>::check(vk, U, &a_rev, v, pst_proof);
    timer_pst_verify.stop();
    res
  }
}

#[cfg(test)]
mod tests {
  use std::clone;

  use crate::parameters::poseidon_params;

  use super::*;
  use ark_ff::Zero;
  use ark_std::UniformRand;
  #[test]
  fn check_sqrt_poly_eval() {
    let mut rng = ark_std::test_rng();
    let num_vars = 8;
    let len = 2_usize.pow(num_vars);
    let Z: Vec<Scalar> = (0..len)
      .into_iter()
      .map(|_| Scalar::rand(&mut rng))
      .collect();
    let r: Vec<Scalar> = (0..num_vars)
      .into_iter()
      .map(|_| Scalar::rand(&mut rng))
      .collect();

    let p = DensePolynomial::new(Z.clone());
    let res1 = p.evaluate(&r);

<<<<<<< HEAD
    let mut r_new = r.to_vec();
    // r_new.reverse();
    let pl = PolyList::new(&Z.clone());
    let q = pl.get_q(&r_new);
    let res2 = PolyList::eval_q(q.clone(), &r_new);
=======
    let mut pl = Polynomial::from_evaluations(&Z.clone());
    let res2 = pl.eval(&r);
>>>>>>> 59b2371a

    assert!(res1 == res2);
  }

  #[test]
  fn check_new_poly_commit() {
    let mut rng = ark_std::test_rng();
    let num_vars = 4;
    let len = 2_usize.pow(num_vars);
    let Z: Vec<Scalar> = (0..len)
      .into_iter()
      .map(|_| Scalar::rand(&mut rng))
      .collect();
    let r: Vec<Scalar> = (0..num_vars)
      .into_iter()
      .map(|_| Scalar::rand(&mut rng))
      .collect();

    let gens = MultilinearPC::<I>::setup(2, &mut rng);
    let (ck, vk) = MultilinearPC::<I>::trim(&gens, 2);
<<<<<<< HEAD
=======

    let mut pl = Polynomial::from_evaluations(&Z.clone());

    let v = pl.eval(&r);
>>>>>>> 59b2371a

    let (comm_list, t) = pl.commit(&ck);

    let params = poseidon_params();
    let mut prover_transcript = PoseidonTranscript::new(&params);

    let (u, pst_proof, mipp_proof) = pl.open(&mut prover_transcript, comm_list, &ck, &r, &t);

<<<<<<< HEAD
    let params = poseidon_params();
    let mut prover_transcript = PoseidonTranscript::new(&params);

    let (u, pst_proof, mipp_proof) =
      PolyList::open_q(&mut prover_transcript, comm_list, &ck, &q, &r, &t);

    let mut verifier_transcript = PoseidonTranscript::new(&params);

    let res = PolyList::verify_q(
=======
    let mut verifier_transcript = PoseidonTranscript::new(&params);

    let res = Polynomial::verify(
>>>>>>> 59b2371a
      &mut verifier_transcript,
      &vk,
      &u,
      &r,
      v,
      &pst_proof,
      &mipp_proof,
      &t,
    );
    assert!(res == true);
  }
}<|MERGE_RESOLUTION|>--- conflicted
+++ resolved
@@ -1,7 +1,4 @@
-<<<<<<< HEAD
 use crate::mipp::MippProof;
-=======
->>>>>>> 59b2371a
 use ark_bls12_377::{Bls12_377 as I, G1Affine, G2Affine};
 use ark_ec::{msm::VariableBaseMSM, PairingEngine, ProjectiveCurve};
 use ark_ff::{BigInteger256, One, PrimeField};
@@ -13,7 +10,6 @@
 use rayon::prelude::{
   IndexedParallelIterator, IntoParallelIterator, IntoParallelRefIterator, ParallelIterator,
 };
-use snarkpack::mipp::MippProof;
 
 use super::scalar::Scalar;
 use crate::{
@@ -92,11 +88,7 @@
 
   // Given point = (\vec{a}, \vec{b}) used to construct q
   // compute q(b) = p(a,b).
-<<<<<<< HEAD
-  pub fn eval_q(q: DensePolynomial, point: &[Scalar]) -> Scalar {
-=======
   pub fn eval(&mut self, point: &[Scalar]) -> Scalar {
->>>>>>> 59b2371a
     let a = &point[0..point.len() / 2];
     let b = &point[point.len() / 2..point.len()];
     if self.q.is_none() {
@@ -105,11 +97,7 @@
     let q = self.q.clone().unwrap();
     let prods = (0..q.Z.len())
       .into_par_iter()
-<<<<<<< HEAD
-      .map(|j| q.Z[j] * PolyList::get_chi_i(&a, j));
-=======
       .map(|j| q.Z[j] * Polynomial::get_chi_i(&a, j));
->>>>>>> 59b2371a
 
     prods.sum()
   }
@@ -165,12 +153,8 @@
     prod
   }
 
-<<<<<<< HEAD
-  pub fn open_q(
-=======
   pub fn open(
     &mut self,
->>>>>>> 59b2371a
     transcript: &mut PoseidonTranscript,
     comm_list: Vec<Commitment<I>>,
     ck: &CommitterKey<I>,
@@ -194,14 +178,6 @@
     // boolean hypercube of size m.
     let m = a.len();
     let timer_msm = Timer::new("msm");
-<<<<<<< HEAD
-    let chis: Vec<_> = (0..pow_m)
-      .into_par_iter()
-      .map(|i| Self::get_chi_i(b, i))
-      .collect();
-    let chis_repr: Vec<BigInteger256> = chis.par_iter().map(|y| y.into_repr()).collect();
-    assert!(chis.len() == comm_list.len());
-=======
     if self.chis_b.is_none() {
       panic!("chis(b) should have been computed for q");
     }
@@ -209,15 +185,11 @@
     let chis_repr: Vec<BigInteger256> = chis.par_iter().map(|y| y.into_repr()).collect();
     assert!(chis_repr.len() == comm_list.len());
 
->>>>>>> 59b2371a
     let a_vec: Vec<_> = comm_list.par_iter().map(|c| c.g_product).collect();
 
     let c_u =
       VariableBaseMSM::multi_scalar_mul(a_vec.as_slice(), chis_repr.as_slice()).into_affine();
-<<<<<<< HEAD
-=======
     timer_msm.stop();
->>>>>>> 59b2371a
 
     let U: Commitment<I> = Commitment {
       nv: q.num_vars,
@@ -227,15 +199,8 @@
     debug_assert!(c_u == comm.g_product);
     let h_vec = ck.powers_of_h[0].clone();
 
-<<<<<<< HEAD
-    let h_vec = ck.powers_of_h[0].clone();
-    // TODO: MIPP proof that U is the inner product of the vector A
-    //  and the vector y, where A is the opening vector to T
-
-=======
     // MIPP proof that U is the inner product of the vector A
     //  and the vector y, where A is the opening vector to T
->>>>>>> 59b2371a
     let timer_mipp_proof = Timer::new("mipp_prove");
     let mipp_proof =
       MippProof::<I>::prove::<PoseidonTranscript>(transcript, ck, a_vec, chis, h_vec, &c_u, t)
@@ -246,11 +211,7 @@
     let timer_proof = Timer::new("pst_open");
     let mut a_rev = a.to_vec().clone();
     a_rev.reverse();
-<<<<<<< HEAD
-    let pst_proof = MultilinearPC::<I>::open(ck, q, &a_rev);
-=======
     let pst_proof = MultilinearPC::<I>::open(ck, &q, &a_rev);
->>>>>>> 59b2371a
     timer_proof.stop();
 
     timer_open.stop();
@@ -259,11 +220,7 @@
     (U, pst_proof, mipp_proof)
   }
 
-<<<<<<< HEAD
-  pub fn verify_q(
-=======
   pub fn verify(
->>>>>>> 59b2371a
     transcript: &mut PoseidonTranscript,
     vk: &VerifierKey<I>,
     U: &Commitment<I>,
@@ -323,16 +280,8 @@
     let p = DensePolynomial::new(Z.clone());
     let res1 = p.evaluate(&r);
 
-<<<<<<< HEAD
-    let mut r_new = r.to_vec();
-    // r_new.reverse();
-    let pl = PolyList::new(&Z.clone());
-    let q = pl.get_q(&r_new);
-    let res2 = PolyList::eval_q(q.clone(), &r_new);
-=======
     let mut pl = Polynomial::from_evaluations(&Z.clone());
     let res2 = pl.eval(&r);
->>>>>>> 59b2371a
 
     assert!(res1 == res2);
   }
@@ -353,13 +302,10 @@
 
     let gens = MultilinearPC::<I>::setup(2, &mut rng);
     let (ck, vk) = MultilinearPC::<I>::trim(&gens, 2);
-<<<<<<< HEAD
-=======
 
     let mut pl = Polynomial::from_evaluations(&Z.clone());
 
     let v = pl.eval(&r);
->>>>>>> 59b2371a
 
     let (comm_list, t) = pl.commit(&ck);
 
@@ -368,21 +314,9 @@
 
     let (u, pst_proof, mipp_proof) = pl.open(&mut prover_transcript, comm_list, &ck, &r, &t);
 
-<<<<<<< HEAD
-    let params = poseidon_params();
-    let mut prover_transcript = PoseidonTranscript::new(&params);
-
-    let (u, pst_proof, mipp_proof) =
-      PolyList::open_q(&mut prover_transcript, comm_list, &ck, &q, &r, &t);
-
     let mut verifier_transcript = PoseidonTranscript::new(&params);
 
-    let res = PolyList::verify_q(
-=======
-    let mut verifier_transcript = PoseidonTranscript::new(&params);
-
     let res = Polynomial::verify(
->>>>>>> 59b2371a
       &mut verifier_transcript,
       &vk,
       &u,
