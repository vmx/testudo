<<<<<<< HEAD
use crate::mipp::MippProof;
=======
use crate::{
  errors::ProofVerifyError,
  mipp::{Error, MippProof},
};
use ark_bls12_377::{Bls12_377 as I, G1Projective as G1};
>>>>>>> 23231d4e
use ark_ec::{pairing::Pairing, scalar_mul::variable_base::VariableBaseMSM, CurveGroup};
use ark_ff::One;
use ark_poly_commit::multilinear_pc::{
  data_structures::{Commitment, CommitterKey, Proof, VerifierKey},
  MultilinearPC,
};

use rayon::prelude::{IntoParallelIterator, IntoParallelRefIterator, ParallelIterator};

use crate::{
  dense_mlpoly::DensePolynomial, math::Math, poseidon_transcript::PoseidonTranscript, timer::Timer,
};

pub struct Polynomial<E: Pairing> {
  m: usize,
  polys: Vec<DensePolynomial<E::ScalarField>>,
  q: Option<DensePolynomial<E::ScalarField>>,
  chis_b: Option<Vec<E::ScalarField>>,
}

impl<E: Pairing> Polynomial<E> {
  // Given the evaluations over the boolean hypercube of a polynomial p of size
  // 2*m compute the sqrt-sized polynomials p_i as
  // p_i(X) = \sum_{j \in \{0,1\}^m} p(j, i) * chi_j(X)
  // where p(X,Y) = \sum_{i \in \{0,\1}^m}
  //  (\sum_{j \in \{0, 1\}^{m}} p(j, i) * \chi_j(X)) * \chi_i(Y)
  // TODO: add case when the length of the list is not an even power of 2
  pub fn from_evaluations(Z: &[E::ScalarField]) -> Self {
    let pl_timer = Timer::new("poly_list_build");
    // check the evaluation list is a power of 2
    debug_assert!(Z.len() & (Z.len() - 1) == 0);
    let m = Z.len().log_2() / 2;
    let pow_m = 2_usize.pow(m as u32);
    let polys: Vec<DensePolynomial<E::ScalarField>> = (0..pow_m)
      .into_par_iter()
      .map(|i| {
        let z: Vec<E::ScalarField> = (0..pow_m)
          .into_par_iter()
          // viewing the list of evaluation as a square matrix
          // we select by row j and column i
          .map(|j| Z[(j << m) | i])
          .collect();
        DensePolynomial::new(z)
      })
      .collect();
    debug_assert!(polys.len() == pow_m);
    pl_timer.stop();
    Self {
      m,
      polys,
      q: None,
      chis_b: None,
    }
  }

  // Given point = (\vec{a}, \vec{b}), compute the polynomial q as
<<<<<<< HEAD
  // q(Y) =
  // \sum_{j \in \{0,1\}^m}(\sum_{i \in \{0,1\}^m} p(j,i) * chi_i(b)) * chi_j(Y)
  // and p(a,b) = q(b) where p is the initial polynomial
  fn get_q(&mut self, point: &[E::ScalarField]) {
=======
  // q(X) =
  // \sum_{j \in \{0,1\}^m}chi_j(X) *
  //  (\sum_{i \in \{0,1\}^m} p(j,i) * chi_i(\vec{b}))
  // and p(\vec{a},\vec{b}) = q(\vec{b}) where p is the initial polynomial
  fn get_q(&mut self, point: &[Scalar]) {
>>>>>>> 23231d4e
    let q_timer = Timer::new("build_q");
    debug_assert!(point.len() == 2 * self.m);
    let _a = &point[0..self.m];
    let b = &point[self.m..2 * self.m];
    let pow_m = 2_usize.pow(self.m as u32);

    let chis: Vec<E::ScalarField> = (0..pow_m)
      .into_par_iter()
      .map(|i| Self::get_chi_i(b, i))
      .collect();

    let z_q: Vec<E::ScalarField> = (0..pow_m)
      .into_par_iter()
      .map(|j| (0..pow_m).map(|i| self.polys[i].Z[j] * chis[i]).sum())
      .collect();
    q_timer.stop();

    self.q = Some(DensePolynomial::new(z_q));
    self.chis_b = Some(chis);
  }

  // Given point = (\vec{a}, \vec{b}) used to construct q
<<<<<<< HEAD
  // compute q(b) = p(a,b).
  pub fn eval(&mut self, point: &[E::ScalarField]) -> E::ScalarField {
=======
  // compute q(a) = p(a,b).
  pub fn eval(&mut self, point: &[Scalar]) -> Scalar {
>>>>>>> 23231d4e
    let a = &point[0..point.len() / 2];
    let _b = &point[point.len() / 2..point.len()];
    if self.q.is_none() {
      self.get_q(point);
    }
    let q = self.q.clone().unwrap();
    let prods = (0..q.Z.len())
      .into_par_iter()
      .map(|j| q.Z[j] * Polynomial::get_chi_i(&a, j));

    prods.sum()
  }

  pub fn commit(&self, ck: &CommitterKey<E>) -> (Vec<Commitment<E>>, E::TargetField) {
    let timer_commit = Timer::new("sqrt_commit");

    let timer_list = Timer::new("comm_list");

    // commit to each of the sqrt sized p_i
    let comm_list: Vec<Commitment<E>> = self
      .polys
      .par_iter()
      .map(|p| MultilinearPC::<E>::commit(&ck, p))
      .collect();
    timer_list.stop();

    let h_vec = ck.powers_of_h[0].clone();
    assert!(comm_list.len() == h_vec.len());

    let ipp_timer = Timer::new("ipp");
    let left_pairs: Vec<_> = comm_list
      .clone()
      .into_par_iter()
      .map(|c| E::G1Prepared::from(c.g_product))
      .collect();
    let right_pairs: Vec<_> = h_vec
      .into_par_iter()
      .map(|h| E::G2Prepared::from(h))
      .collect();

    // compute the IPP commitment
    let t = E::multi_pairing(left_pairs, right_pairs).0;
    ipp_timer.stop();

    timer_commit.stop();

    (comm_list, t)
  }

  // computes \chi_i(\vec{b}) = \prod_{i_j = 0}(1 - b_j)\prod_{i_j = 1}(b_j)
  pub fn get_chi_i(b: &[E::ScalarField], i: usize) -> E::ScalarField {
    let m = b.len();
    let mut prod = E::ScalarField::one();
    for j in 0..m {
      let b_j = b[j];
      // iterate from first (msb) to last (lsb) bit of i
      // to build chi_i using the formula above
      if i >> (m - j - 1) & 1 == 1 {
        prod = prod * b_j;
      } else {
        prod = prod * (E::ScalarField::one() - b_j)
      };
    }
    prod
  }

  pub fn open(
    &mut self,
    transcript: &mut PoseidonTranscript<E::ScalarField>,
    comm_list: Vec<Commitment<E>>,
    ck: &CommitterKey<E>,
    point: &[E::ScalarField],
    t: &E::TargetField,
  ) -> (Commitment<E>, Proof<E>, MippProof<E>) {
    let m = point.len() / 2;
    let a = &point[0..m];
    if self.q.is_none() {
      self.get_q(point);
    }

    let q = self.q.clone().unwrap();

    let timer_open = Timer::new("sqrt_open");

    // Compute the PST commitment to q obtained as the inner products of the
    // commitments to the polynomials p_i and chi_i(\vec{b}) for i ranging over
    // the boolean hypercube of size m.
    let _m = a.len();
    let timer_msm = Timer::new("msm");
    if self.chis_b.is_none() {
      panic!("chis(b) should have been computed for q");
    }
    // TODO remove that cloning - the whole option thing
    let chis = self.chis_b.clone().unwrap();
    assert!(chis.len() == comm_list.len());

    let comms: Vec<_> = comm_list.par_iter().map(|c| c.g_product).collect();

<<<<<<< HEAD
    let c_u = <E::G1 as VariableBaseMSM>::msm_unchecked(&a_vec, chis.as_slice()).into_affine();
=======
    let c_u =
      <G1 as VariableBaseMSM>::msm_unchecked(comms.as_slice(), chis.as_slice()).into_affine();
>>>>>>> 23231d4e
    timer_msm.stop();

    let U: Commitment<E> = Commitment {
      nv: q.num_vars,
      g_product: c_u,
    };
    let comm = MultilinearPC::<E>::commit(ck, &q);
    debug_assert!(c_u == comm.g_product);
    let h_vec = ck.powers_of_h[0].clone();

    // construct MIPP proof that U is the inner product of the vector A
    // and the vector y, where A is the opening vector to T
    let timer_mipp_proof = Timer::new("mipp_prove");
<<<<<<< HEAD
    let mipp_proof =
      MippProof::<E>::prove(transcript, ck, a_vec, chis.to_vec(), h_vec, &c_u, t).unwrap();
=======
    let mipp_proof = MippProof::<I>::prove::<PoseidonTranscript>(
      transcript,
      ck,
      comms,
      chis.to_vec(),
      h_vec,
      &c_u,
      t,
    )
    .unwrap();
>>>>>>> 23231d4e
    timer_mipp_proof.stop();

    let timer_proof = Timer::new("pst_open");

    // reversing a is necessary because the sumcheck code in spartan generates
    // the point in reverse order compared to how the polynomial commitment
    // expects it
    let mut a_rev = a.to_vec().clone();
    a_rev.reverse();

    // construct PST proof for opening q at a
    let pst_proof = MultilinearPC::<E>::open(ck, &q, &a_rev);
    timer_proof.stop();

    timer_open.stop();
    (U, pst_proof, mipp_proof)
  }

  pub fn verify(
    transcript: &mut PoseidonTranscript<E::ScalarField>,
    vk: &VerifierKey<E>,
    U: &Commitment<E>,
    point: &[E::ScalarField],
    v: E::ScalarField,
    pst_proof: &Proof<E>,
    mipp_proof: &MippProof<E>,
    T: &E::TargetField,
  ) -> bool {
    let len = point.len();
    let a = &point[0..len / 2];
    let b = &point[len / 2..len];

    let timer_mipp_verify = Timer::new("mipp_verify");
    // verify that U = A^y where A is the opening vector of T
    let res_mipp = MippProof::<E>::verify(vk, transcript, mipp_proof, b.to_vec(), &U.g_product, T);
    assert!(res_mipp == true);
    timer_mipp_verify.stop();

    // reversing a is necessary because the sumcheck code in spartan generates
    // the point in reverse order compared to how the polynomial commitment
    // expects
    let mut a_rev = a.to_vec().clone();
    a_rev.reverse();

<<<<<<< HEAD
    // verify that q(a) is indeed v
    let res = MultilinearPC::<E>::check(vk, U, &a_rev, v, pst_proof);
=======
    let timer_pst_verify = Timer::new("pst_verify");
    // PST proof that q(a) is indeed equal to value claimed by the prover
    let res = MultilinearPC::<I>::check(vk, U, &a_rev, v, pst_proof);
>>>>>>> 23231d4e
    timer_pst_verify.stop();
    res
  }
}

#[cfg(test)]
mod tests {

  use crate::parameters::poseidon_params;

  use super::*;
  type F = ark_bls12_377::Fr;
  type E = ark_bls12_377::Bls12_377;

  use ark_std::UniformRand;
  #[test]
  fn check_sqrt_poly_eval() {
    let mut rng = ark_std::test_rng();
    let num_vars = 8;
    let len = 2_usize.pow(num_vars);
    let Z: Vec<F> = (0..len).into_iter().map(|_| F::rand(&mut rng)).collect();
    let r: Vec<F> = (0..num_vars)
      .into_iter()
      .map(|_| F::rand(&mut rng))
      .collect();

    let p = DensePolynomial::new(Z.clone());
    let res1 = p.evaluate(&r);

    let mut pl = Polynomial::from_evaluations(&Z.clone());
    let res2 = pl.eval(&r);

    assert!(res1 == res2);
  }

  #[test]
  fn check_new_poly_commit() {
    let mut rng = ark_std::test_rng();
    let num_vars = 4;
    let len = 2_usize.pow(num_vars);
    let Z: Vec<F> = (0..len).into_iter().map(|_| F::rand(&mut rng)).collect();
    let r: Vec<F> = (0..num_vars)
      .into_iter()
      .map(|_| F::rand(&mut rng))
      .collect();

    let gens = MultilinearPC::<E>::setup(2, &mut rng);
    let (ck, vk) = MultilinearPC::<E>::trim(&gens, 2);

    let mut pl = Polynomial::from_evaluations(&Z.clone());

    let v = pl.eval(&r);

    let (comm_list, t) = pl.commit(&ck);

    let params = poseidon_params();
    let mut prover_transcript = PoseidonTranscript::new(&params);

    let (u, pst_proof, mipp_proof) = pl.open(&mut prover_transcript, comm_list, &ck, &r, &t);

    let mut verifier_transcript = PoseidonTranscript::new(&params);

    let res = Polynomial::verify(
      &mut verifier_transcript,
      &vk,
      &u,
      &r,
      v,
      &pst_proof,
      &mipp_proof,
      &t,
    );
    assert!(res == true);
  }
}<|MERGE_RESOLUTION|>--- conflicted
+++ resolved
@@ -1,18 +1,11 @@
-<<<<<<< HEAD
 use crate::mipp::MippProof;
-=======
-use crate::{
-  errors::ProofVerifyError,
-  mipp::{Error, MippProof},
-};
-use ark_bls12_377::{Bls12_377 as I, G1Projective as G1};
->>>>>>> 23231d4e
 use ark_ec::{pairing::Pairing, scalar_mul::variable_base::VariableBaseMSM, CurveGroup};
 use ark_ff::One;
 use ark_poly_commit::multilinear_pc::{
   data_structures::{Commitment, CommitterKey, Proof, VerifierKey},
   MultilinearPC,
 };
+use std::ops::Mul;
 
 use rayon::prelude::{IntoParallelIterator, IntoParallelRefIterator, ParallelIterator};
 
@@ -63,18 +56,10 @@
   }
 
   // Given point = (\vec{a}, \vec{b}), compute the polynomial q as
-<<<<<<< HEAD
   // q(Y) =
   // \sum_{j \in \{0,1\}^m}(\sum_{i \in \{0,1\}^m} p(j,i) * chi_i(b)) * chi_j(Y)
   // and p(a,b) = q(b) where p is the initial polynomial
   fn get_q(&mut self, point: &[E::ScalarField]) {
-=======
-  // q(X) =
-  // \sum_{j \in \{0,1\}^m}chi_j(X) *
-  //  (\sum_{i \in \{0,1\}^m} p(j,i) * chi_i(\vec{b}))
-  // and p(\vec{a},\vec{b}) = q(\vec{b}) where p is the initial polynomial
-  fn get_q(&mut self, point: &[Scalar]) {
->>>>>>> 23231d4e
     let q_timer = Timer::new("build_q");
     debug_assert!(point.len() == 2 * self.m);
     let _a = &point[0..self.m];
@@ -97,24 +82,18 @@
   }
 
   // Given point = (\vec{a}, \vec{b}) used to construct q
-<<<<<<< HEAD
   // compute q(b) = p(a,b).
   pub fn eval(&mut self, point: &[E::ScalarField]) -> E::ScalarField {
-=======
-  // compute q(a) = p(a,b).
-  pub fn eval(&mut self, point: &[Scalar]) -> Scalar {
->>>>>>> 23231d4e
     let a = &point[0..point.len() / 2];
     let _b = &point[point.len() / 2..point.len()];
     if self.q.is_none() {
       self.get_q(point);
     }
     let q = self.q.clone().unwrap();
-    let prods = (0..q.Z.len())
-      .into_par_iter()
-      .map(|j| q.Z[j] * Polynomial::get_chi_i(&a, j));
-
-    prods.sum()
+    (0..q.Z.len())
+      .into_par_iter()
+      .map(|j| q.Z[j].mul(Polynomial::get_chi_i(&a, j)))
+      .sum()
   }
 
   pub fn commit(&self, ck: &CommitterKey<E>) -> (Vec<Commitment<E>>, E::TargetField) {
@@ -202,12 +181,7 @@
 
     let comms: Vec<_> = comm_list.par_iter().map(|c| c.g_product).collect();
 
-<<<<<<< HEAD
-    let c_u = <E::G1 as VariableBaseMSM>::msm_unchecked(&a_vec, chis.as_slice()).into_affine();
-=======
-    let c_u =
-      <G1 as VariableBaseMSM>::msm_unchecked(comms.as_slice(), chis.as_slice()).into_affine();
->>>>>>> 23231d4e
+    let c_u = <E::G1 as VariableBaseMSM>::msm_unchecked(&comms, &chis).into_affine();
     timer_msm.stop();
 
     let U: Commitment<E> = Commitment {
@@ -221,21 +195,8 @@
     // construct MIPP proof that U is the inner product of the vector A
     // and the vector y, where A is the opening vector to T
     let timer_mipp_proof = Timer::new("mipp_prove");
-<<<<<<< HEAD
     let mipp_proof =
-      MippProof::<E>::prove(transcript, ck, a_vec, chis.to_vec(), h_vec, &c_u, t).unwrap();
-=======
-    let mipp_proof = MippProof::<I>::prove::<PoseidonTranscript>(
-      transcript,
-      ck,
-      comms,
-      chis.to_vec(),
-      h_vec,
-      &c_u,
-      t,
-    )
-    .unwrap();
->>>>>>> 23231d4e
+      MippProof::<E>::prove(transcript, ck, comms, chis.to_vec(), h_vec, &c_u, t).unwrap();
     timer_mipp_proof.stop();
 
     let timer_proof = Timer::new("pst_open");
@@ -280,14 +241,9 @@
     let mut a_rev = a.to_vec().clone();
     a_rev.reverse();
 
-<<<<<<< HEAD
-    // verify that q(a) is indeed v
-    let res = MultilinearPC::<E>::check(vk, U, &a_rev, v, pst_proof);
-=======
     let timer_pst_verify = Timer::new("pst_verify");
     // PST proof that q(a) is indeed equal to value claimed by the prover
-    let res = MultilinearPC::<I>::check(vk, U, &a_rev, v, pst_proof);
->>>>>>> 23231d4e
+    let res = MultilinearPC::<E>::check(vk, U, &a_rev, v, pst_proof);
     timer_pst_verify.stop();
     res
   }
