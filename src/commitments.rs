--- conflicted
+++ resolved
@@ -2,13 +2,8 @@
 use super::scalar::Scalar;
 use crate::group::CompressGroupElement;
 use crate::parameters::*;
-<<<<<<< HEAD
 use ark_ec::{AffineRepr, CurveGroup, VariableBaseMSM};
 use ark_ff::PrimeField;
-=======
-use ark_ec::{AffineRepr};
-
->>>>>>> b67c3845
 use std::ops::Mul;
 
 use ark_crypto_primitives::sponge::poseidon::PoseidonSponge;
@@ -35,8 +30,7 @@
           let uniform_bytes = sponge.squeeze_bytes(64);
           el_aff = GroupElementAffine::from_random_bytes(&uniform_bytes);
         }
-        let el = el_aff.unwrap().clear_cofactor();
-        gens.push(el);
+        el_aff.unwrap().clear_cofactor()
       })
       .collect::<Vec<_>>();
 
