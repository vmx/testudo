--- conflicted
+++ resolved
@@ -1,4 +1,3 @@
-<<<<<<< HEAD
 use super::macros::*;
 use ark_ec::scalar_mul::variable_base::VariableBaseMSM;
 use ark_ec::CurveGroup;
@@ -7,15 +6,6 @@
 use ark_poly::{DenseMultilinearExtension, MultilinearExtension};
 use ark_poly_commit::multilinear_pc::data_structures::{
   CommitmentG2, CommitterKey, Proof, ProofG1, VerifierKey,
-=======
-use ark_ec::msm::VariableBaseMSM;
-use ark_ec::ProjectiveCurve;
-use ark_ec::{AffineCurve, PairingEngine};
-use ark_ff::{Field, PrimeField};
-use ark_poly::DenseMultilinearExtension;
-use ark_poly_commit::multilinear_pc::data_structures::{
-  Commitment_G2, CommitterKey, Proof_G1, VerifierKey,
->>>>>>> 688cfff5
 };
 use ark_poly_commit::multilinear_pc::MultilinearPC;
 use ark_serialize::{CanonicalDeserialize, CanonicalSerialize, Read, SerializationError, Write};
@@ -45,11 +35,7 @@
     y: Vec<E::ScalarField>,
     h: Vec<E::G2Affine>,
     U: &E::G1Affine,
-<<<<<<< HEAD
     T: &<E as Pairing>::TargetField,
-=======
-    _T: &<E as PairingEngine>::Fqk,
->>>>>>> 688cfff5
   ) -> Result<MippProof<E>, Error> {
     // the values of vectors A and y rescaled at each step of the loop
     let (mut m_a, mut m_y) = (a.clone(), y.clone());
@@ -135,27 +121,17 @@
     let final_a = m_a[0];
     let final_h = m_h[0];
 
-<<<<<<< HEAD
-    // get polynomial f_h
-    let poly = DenseMultilinearExtension::<E::ScalarField>::from_evaluations_vec(
-=======
     // get the structured polynomial f_h for which final_h = h^f_h(vec{t})
     // is the PST commitment given generator h and toxic waste t
-    let poly = DenseMultilinearExtension::<E::Fr>::from_evaluations_vec(
->>>>>>> 688cfff5
+    let poly = DenseMultilinearExtension::<E::ScalarField>::from_evaluations_vec(
       xs_inv.len(),
       Self::polynomial_evaluations_from_transcript::<E::ScalarField>(&xs_inv),
     );
     let c = MultilinearPC::<E>::commit_g2(ck, &poly);
     debug_assert!(c.h_product == final_h);
 
-<<<<<<< HEAD
-    // create proof that final_h is well-formed
-    let mut point: Vec<E::ScalarField> = (0..poly.num_vars)
-=======
     // generate a proof of opening final_h at a random  point
-    let rs: Vec<E::Fr> = (0..poly.num_vars)
->>>>>>> 688cfff5
+    let rs: Vec<E::ScalarField> = (0..poly.num_vars)
       .into_iter()
       .map(|_| transcript.challenge_scalar::<E::ScalarField>(b"random_point"))
       .collect();
@@ -230,12 +206,7 @@
       transcript.append(b"comm_u_r", comm_u_r);
       transcript.append(b"comm_t_l", comm_t_l);
       transcript.append(b"comm_t_r", comm_t_r);
-<<<<<<< HEAD
       let c_inv = transcript.challenge_scalar::<E::ScalarField>(b"challenge_i");
-=======
->>>>>>> 688cfff5
-
-      let c_inv = transcript.challenge_scalar::<E::Fr>(b"challenge_i");
       let c = c_inv.inverse().unwrap();
 
       xs.push(c);
@@ -244,25 +215,15 @@
       // the verifier computes the final_y by themselves given
       // it's field operations so quite fast and parallelisation
       // doesn't bring much improvement
-<<<<<<< HEAD
       final_y *= E::ScalarField::one() + c_inv.mul(point[i]) - point[i];
     }
-    enum Op<'a, E: Pairing> {
-      TC(&'a E::TargetField, <E::ScalarField as PrimeField>::BigInt),
-      UC(&'a E::G1Affine, &'a E::ScalarField),
-=======
-      // TODO: look into alternatives
-      final_y *= E::Fr::one() + c_inv.mul(point[i]) - point[i];
-    }
-
     // First, each entry of T and U are multiplied independently by their
     // respective challenges which is done in parralel and, at the end,
     // the results are merged together for each vector following their
     // corresponding merge operation.
-    enum Op<'a, E: PairingEngine> {
-      TC(&'a E::Fqk, <E::Fr as PrimeField>::BigInt),
-      UC(&'a E::G1Affine, <E::Fr as PrimeField>::BigInt),
->>>>>>> 688cfff5
+  enum Op<'a, E: Pairing> {
+      TC(&'a E::TargetField, <E::ScalarField as PrimeField>::BigInt),
+      UC(&'a E::G1Affine, &'a E::ScalarField),
     }
 
     let res = comms_t
@@ -303,19 +264,11 @@
     let ref_final_res = &mut final_res;
     ref_final_res.merge(&res);
 
-<<<<<<< HEAD
     let mut point: Vec<E::ScalarField> = Vec::new();
     let m = xs_inv.len();
     for i in 0..m {
       let r = transcript.challenge_scalar::<E::ScalarField>(b"random_point");
       point.push(r);
-=======
-    let mut rs: Vec<E::Fr> = Vec::new();
-    let m = xs_inv.len();
-    for _i in 0..m {
-      let r = transcript.challenge_scalar::<E::Fr>(b"random_rs");
-      rs.push(r);
->>>>>>> 688cfff5
     }
 
     // Given f_h is structured, the verifier can compute it's evaluation at
@@ -323,18 +276,14 @@
     // verification to ensure final_h is well formed.
     let v = (0..m)
       .into_par_iter()
-<<<<<<< HEAD
       .map(|i| E::ScalarField::one() + point[i].mul(xs_inv[m - i - 1]) - point[i])
-=======
-      .map(|i| E::Fr::one() + rs[i].mul(xs_inv[m - i - 1]) - rs[i])
->>>>>>> 688cfff5
       .product();
 
     let comm_h = CommitmentG2 {
       nv: m,
       h_product: proof.final_h,
     };
-    let check_h = MultilinearPC::<E>::check_2(vk, &comm_h, &rs, v, &proof.pst_proof_h);
+    let check_h = MultilinearPC::<E>::check_2(vk, &comm_h, &point, v, &proof.pst_proof_h);
 
     let final_u = proof.final_a.mul(final_y);
     let final_t: <E as Pairing>::TargetField = E::pairing(proof.final_a, proof.final_h).0;
@@ -376,17 +325,10 @@
   }
 }
 
-<<<<<<< HEAD
-/// compress is similar to commit::{V,W}KEY::compress: it modifies the `vec`
-/// vector by setting the value at index $i:0 -> split$  $vec[i] = vec[i] +
-/// vec[i+split]^scaler$. The `vec` vector is half of its size after this call.
-pub fn compress<C: AffineRepr>(vec: &mut Vec<C>, split: usize, scaler: &C::ScalarField) {
-=======
 /// compress modifies the `vec` vector by setting the value at
 /// index $i:0 -> split$  $vec[i] = vec[i] + vec[i+split]^scaler$.
 /// The `vec` vector is half of its size after this call.
-pub fn compress<C: AffineCurve>(vec: &mut Vec<C>, split: usize, scaler: &C::ScalarField) {
->>>>>>> 688cfff5
+pub fn compress<C: AffineRepr>(vec: &mut Vec<C>, split: usize, scaler: &C::ScalarField) {
   let (left, right) = vec.split_at_mut(split);
   left
     .par_iter_mut()
