#![allow(clippy::too_many_arguments)]
use crate::constraints::{VerifierCircuit, VerifierConfig};
use crate::group::{Fq, Fr};
use crate::math::Math;
use crate::parameters::poseidon_params;
use crate::poseidon_transcript::{AppendToPoseidon, PoseidonTranscript};
use crate::sqrt_pst::Polynomial;
use crate::sumcheck::SumcheckInstanceProof;
use ark_bls12_377::Bls12_377 as I;
use ark_bw6_761::BW6_761 as P;
use ark_ec::PairingEngine;
use ark_poly::MultilinearExtension;
use ark_poly_commit::multilinear_pc::data_structures::{Commitment, Proof};
use ark_poly_commit::multilinear_pc::MultilinearPC;
<<<<<<< HEAD
use crate::mipp::MippProof;
=======
use snarkpack::mipp::MippProof;
>>>>>>> 59b2371a

use super::commitments::MultiCommitGens;
use super::dense_mlpoly::{DensePolynomial, EqPolynomial, PolyCommitmentGens};
use super::errors::ProofVerifyError;

use super::r1csinstance::R1CSInstance;

use super::scalar::Scalar;
use super::sparse_mlpoly::{SparsePolyEntry, SparsePolynomial};
use super::timer::Timer;
use ark_crypto_primitives::{CircuitSpecificSetupSNARK, SNARK};

use ark_groth16::Groth16;
use ark_relations::r1cs::{ConstraintSynthesizer, ConstraintSystem};
use ark_serialize::*;
use ark_std::{One, Zero};

use std::time::Instant;

#[derive(CanonicalSerialize, CanonicalDeserialize, Debug)]
pub struct R1CSProof {
  // The PST commitment to the multilinear extension of the witness.
  comm: Commitment<I>,
  sc_proof_phase1: SumcheckInstanceProof,
  claims_phase2: (Scalar, Scalar, Scalar, Scalar),
  sc_proof_phase2: SumcheckInstanceProof,
  eval_vars_at_ry: Scalar,
  proof_eval_vars_at_ry: Proof<I>,
  rx: Vec<Scalar>,
  ry: Vec<Scalar>,
  // The transcript state after the satisfiability proof was computed.
  pub transcript_sat_state: Scalar,
  pub t: <I as PairingEngine>::Fqk,
  pub mipp_proof: MippProof<I>,
}
#[derive(Clone)]
pub struct R1CSSumcheckGens {
  gens_1: MultiCommitGens,
  gens_3: MultiCommitGens,
  gens_4: MultiCommitGens,
}

// TODO: fix passing gens_1_ref
impl R1CSSumcheckGens {
  pub fn new(label: &'static [u8], gens_1_ref: &MultiCommitGens) -> Self {
    let gens_1 = gens_1_ref.clone();
    let gens_3 = MultiCommitGens::new(3, label);
    let gens_4 = MultiCommitGens::new(4, label);

    R1CSSumcheckGens {
      gens_1,
      gens_3,
      gens_4,
    }
  }
}

#[derive(Clone)]
pub struct R1CSGens {
  gens_sc: R1CSSumcheckGens,
  gens_pc: PolyCommitmentGens,
}

impl R1CSGens {
  pub fn new(label: &'static [u8], _num_cons: usize, num_vars: usize) -> Self {
    let num_poly_vars = num_vars.log_2();
    let gens_pc = PolyCommitmentGens::new(num_poly_vars, label);
    let gens_sc = R1CSSumcheckGens::new(label, &gens_pc.gens.gens_1);
    R1CSGens { gens_sc, gens_pc }
  }
}

impl R1CSProof {
  fn prove_phase_one(
    num_rounds: usize,
    evals_tau: &mut DensePolynomial,
    evals_Az: &mut DensePolynomial,
    evals_Bz: &mut DensePolynomial,
    evals_Cz: &mut DensePolynomial,
    transcript: &mut PoseidonTranscript,
  ) -> (SumcheckInstanceProof, Vec<Scalar>, Vec<Scalar>) {
    let comb_func =
      |poly_tau_comp: &Scalar,
       poly_A_comp: &Scalar,
       poly_B_comp: &Scalar,
       poly_C_comp: &Scalar|
       -> Scalar { (*poly_tau_comp) * ((*poly_A_comp) * poly_B_comp - poly_C_comp) };

    let (sc_proof_phase_one, r, claims) = SumcheckInstanceProof::prove_cubic_with_additive_term(
      &Scalar::zero(), // claim is zero
      num_rounds,
      evals_tau,
      evals_Az,
      evals_Bz,
      evals_Cz,
      comb_func,
      transcript,
    );

    (sc_proof_phase_one, r, claims)
  }

  fn prove_phase_two(
    num_rounds: usize,
    claim: &Scalar,
    evals_z: &mut DensePolynomial,
    evals_ABC: &mut DensePolynomial,
    transcript: &mut PoseidonTranscript,
  ) -> (SumcheckInstanceProof, Vec<Scalar>, Vec<Scalar>) {
    let comb_func =
      |poly_A_comp: &Scalar, poly_B_comp: &Scalar| -> Scalar { (*poly_A_comp) * poly_B_comp };
    let (sc_proof_phase_two, r, claims) = SumcheckInstanceProof::prove_quad(
      claim, num_rounds, evals_z, evals_ABC, comb_func, transcript,
    );

    (sc_proof_phase_two, r, claims)
  }

  fn protocol_name() -> &'static [u8] {
    b"R1CS proof"
  }

  pub fn prove(
    inst: &R1CSInstance,
    vars: Vec<Scalar>,
    input: &[Scalar],
    gens: &R1CSGens,
    transcript: &mut PoseidonTranscript,
  ) -> (R1CSProof, Vec<Scalar>, Vec<Scalar>) {
    let timer_prove = Timer::new("R1CSProof::prove");
    // we currently require the number of |inputs| + 1 to be at most number of vars
    assert!(input.len() < vars.len());

    // create the multilinear witness polynomial from the satisfying assiment
    // expressed as the list of sqrt-sized polynomials
    let mut pl = Polynomial::from_evaluations(&vars.clone());

    let timer_commit = Timer::new("polycommit");

    // commitment list to the satisfying witness polynomial list
    let (comm_list, t) = pl.commit(&gens.gens_pc.ck);

    let mut bytes = Vec::new();
    t.serialize(&mut bytes).unwrap();
    transcript.append_bytes(&bytes);

    // comm.append_to_poseidon(transcript);
    timer_commit.stop();

    let c = transcript.challenge_scalar();
    transcript.new_from_state(&c);

    transcript.append_scalar_vector(input);

    let timer_sc_proof_phase1 = Timer::new("prove_sc_phase_one");

    // append input to variables to create a single vector z
    let z = {
      let num_inputs = input.len();
      let num_vars = vars.len();
      let mut z = vars;
      z.extend(&vec![Scalar::one()]); // add constant term in z
      z.extend(input);
      z.extend(&vec![Scalar::zero(); num_vars - num_inputs - 1]); // we will pad with zeros
      z
    };

    // derive the verifier's challenge tau
    let (num_rounds_x, num_rounds_y) = (inst.get_num_cons().log_2(), z.len().log_2());
    let tau = transcript.challenge_vector(num_rounds_x);
    // compute the initial evaluation table for R(\tau, x)
    let mut poly_tau = DensePolynomial::new(EqPolynomial::new(tau).evals());
    let (mut poly_Az, mut poly_Bz, mut poly_Cz) =
      inst.multiply_vec(inst.get_num_cons(), z.len(), &z);

    let (sc_proof_phase1, rx, _claims_phase1) = R1CSProof::prove_phase_one(
      num_rounds_x,
      &mut poly_tau,
      &mut poly_Az,
      &mut poly_Bz,
      &mut poly_Cz,
      transcript,
    );
    assert_eq!(poly_tau.len(), 1);
    assert_eq!(poly_Az.len(), 1);
    assert_eq!(poly_Bz.len(), 1);
    assert_eq!(poly_Cz.len(), 1);
    timer_sc_proof_phase1.stop();

    let (tau_claim, Az_claim, Bz_claim, Cz_claim) =
      (&poly_tau[0], &poly_Az[0], &poly_Bz[0], &poly_Cz[0]);
    let prod_Az_Bz_claims = (*Az_claim) * Bz_claim;

    // prove the final step of sum-check #1
    let taus_bound_rx = tau_claim;
    let _claim_post_phase1 = ((*Az_claim) * Bz_claim - Cz_claim) * taus_bound_rx;

    let timer_sc_proof_phase2 = Timer::new("prove_sc_phase_two");
    // combine the three claims into a single claim
    let r_A = transcript.challenge_scalar();
    let r_B = transcript.challenge_scalar();
    let r_C = transcript.challenge_scalar();
    let claim_phase2 = r_A * Az_claim + r_B * Bz_claim + r_C * Cz_claim;

    let evals_ABC = {
      // compute the initial evaluation table for R(\tau, x)
      let evals_rx = EqPolynomial::new(rx.clone()).evals();
      let (evals_A, evals_B, evals_C) =
        inst.compute_eval_table_sparse(inst.get_num_cons(), z.len(), &evals_rx);

      assert_eq!(evals_A.len(), evals_B.len());
      assert_eq!(evals_A.len(), evals_C.len());
      (0..evals_A.len())
        .map(|i| r_A * evals_A[i] + r_B * evals_B[i] + r_C * evals_C[i])
        .collect::<Vec<Scalar>>()
    };

    // another instance of the sum-check protocol
    let (sc_proof_phase2, ry, _claims_phase2) = R1CSProof::prove_phase_two(
      num_rounds_y,
      &claim_phase2,
      &mut DensePolynomial::new(z),
      &mut DensePolynomial::new(evals_ABC),
      transcript,
    );
    timer_sc_proof_phase2.stop();
    let c = transcript.challenge_scalar();
    transcript.new_from_state(&c);

    // TODO: modify the polynomial evaluation in Spartan to be consistent
    // with the evaluation in ark-poly-commit so that reversing is not needed
    // anymore
    let timmer_opening = Timer::new("polyopening");
<<<<<<< HEAD
    let q = pl.get_q(&ry[1..]);
    timer_prove.stop();

    let (comm, proof_eval_vars_at_ry, mipp_proof) =
      PolyList::open_q(transcript, comm_list, &gens.gens_pc.ck, &q, &ry[1..], &t);
=======
    timer_prove.stop();

    let (comm, proof_eval_vars_at_ry, mipp_proof) =
      pl.open(transcript, comm_list, &gens.gens_pc.ck, &ry[1..], &t);
>>>>>>> 59b2371a
    println!(
      "proof size (no of quotients): {:?}",
      proof_eval_vars_at_ry.proofs.len()
    );

    timmer_opening.stop();

    let timer_polyeval = Timer::new("polyeval");
<<<<<<< HEAD
    let eval_vars_at_ry = PolyList::eval_q(q.clone(), &ry[1..]);
=======
    let eval_vars_at_ry = pl.eval(&ry[1..]);
>>>>>>> 59b2371a
    timer_polyeval.stop();

    (
      R1CSProof {
        comm,
        sc_proof_phase1,
        claims_phase2: (*Az_claim, *Bz_claim, *Cz_claim, prod_Az_Bz_claims),
        sc_proof_phase2,
        eval_vars_at_ry,
        proof_eval_vars_at_ry,
        rx: rx.clone(),
        ry: ry.clone(),
        transcript_sat_state: c,
        t,
        mipp_proof,
      },
      rx,
      ry,
    )
  }

  pub fn verify_groth16(
    &self,
    num_vars: usize,
    num_cons: usize,
    input: &[Scalar],
    evals: &(Scalar, Scalar, Scalar),
    transcript: &mut PoseidonTranscript,
    gens: &R1CSGens,
  ) -> Result<(u128, u128, u128), ProofVerifyError> {
    // serialise and add the IPP commitment to the transcript
    let mut bytes = Vec::new();
    self.t.serialize(&mut bytes).unwrap();
    transcript.append_bytes(&bytes);

    let c = transcript.challenge_scalar();

    let mut input_as_sparse_poly_entries = vec![SparsePolyEntry::new(0, Scalar::one())];
    //remaining inputs
    input_as_sparse_poly_entries.extend(
      (0..input.len())
        .map(|i| SparsePolyEntry::new(i + 1, input[i]))
        .collect::<Vec<SparsePolyEntry>>(),
    );

    let n = num_vars;
    let input_as_sparse_poly =
      SparsePolynomial::new(n.log_2() as usize, input_as_sparse_poly_entries);

    let config = VerifierConfig {
      num_vars,
      num_cons,
      input: input.to_vec(),
      evals: *evals,
      params: poseidon_params(),
      prev_challenge: c,
      claims_phase2: self.claims_phase2,
      polys_sc1: self.sc_proof_phase1.polys.clone(),
      polys_sc2: self.sc_proof_phase2.polys.clone(),
      eval_vars_at_ry: self.eval_vars_at_ry,
      input_as_sparse_poly,
      comm: self.comm.clone(),
      ry: self.ry.clone(),
      transcript_sat_state: self.transcript_sat_state,
    };

    let mut rng = ark_std::test_rng();

    let prove_inner = Timer::new("proveinnercircuit");
    let start = Instant::now();
    let circuit = VerifierCircuit::new(&config, &mut rng).unwrap();
    let dp1 = start.elapsed().as_millis();
    prove_inner.stop();

    // this is universal, we don't measure it
    let start = Instant::now();
    let (pk, vk) = Groth16::<P>::setup(circuit.clone(), &mut rng).unwrap();
    let ds = start.elapsed().as_millis();

    let prove_outer = Timer::new("proveoutercircuit");
    let start = Instant::now();
    let proof = Groth16::<P>::prove(&pk, circuit, &mut rng).unwrap();
    let dp2 = start.elapsed().as_millis();
    prove_outer.stop();

    let start = Instant::now();
    let verifier_time = Timer::new("groth16_verification");
    let is_verified = Groth16::<P>::verify(&vk, &[], &proof).unwrap();
    assert!(is_verified);
    verifier_time.stop();

    let timer_verification = Timer::new("commitverification");
    transcript.new_from_state(&self.transcript_sat_state);

    // Verifies the proof of opening against the result of evaluating the
    // witness polynomial at point ry.
<<<<<<< HEAD
    let res = PolyList::verify_q(
=======
    let res = Polynomial::verify(
>>>>>>> 59b2371a
      transcript,
      &gens.gens_pc.vk,
      &self.comm,
      &self.ry[1..],
      self.eval_vars_at_ry,
      &self.proof_eval_vars_at_ry,
      &self.mipp_proof,
      &self.t,
    );

    timer_verification.stop();
    assert!(res == true);
    let dv = start.elapsed().as_millis();

    Ok((ds, dp1 + dp2, dv))
  }

  // Helper function to find the number of constraint in the circuit which
  // requires executing it.
  pub fn circuit_size(
    &self,
    num_vars: usize,
    num_cons: usize,
    input: &[Scalar],
    evals: &(Scalar, Scalar, Scalar),
    transcript: &mut PoseidonTranscript,
    gens: &R1CSGens,
  ) -> Result<usize, ProofVerifyError> {
    // serialise and add the IPP commitment to the transcript
    let mut bytes = Vec::new();
    self.t.serialize(&mut bytes).unwrap();
    transcript.append_bytes(&bytes);

    let c = transcript.challenge_scalar();

    let mut input_as_sparse_poly_entries = vec![SparsePolyEntry::new(0, Scalar::one())];
    //remaining inputs
    input_as_sparse_poly_entries.extend(
      (0..input.len())
        .map(|i| SparsePolyEntry::new(i + 1, input[i]))
        .collect::<Vec<SparsePolyEntry>>(),
    );

    let n = num_vars;
    let input_as_sparse_poly =
      SparsePolynomial::new(n.log_2() as usize, input_as_sparse_poly_entries);

    let config = VerifierConfig {
      num_vars,
      num_cons,
      input: input.to_vec(),
      evals: *evals,
      params: poseidon_params(),
      prev_challenge: c,
      claims_phase2: self.claims_phase2,
      polys_sc1: self.sc_proof_phase1.polys.clone(),
      polys_sc2: self.sc_proof_phase2.polys.clone(),
      eval_vars_at_ry: self.eval_vars_at_ry,
      input_as_sparse_poly,
      ry: self.ry.clone(),
      comm: self.comm.clone(),
      transcript_sat_state: self.transcript_sat_state,
    };

    let mut rng = ark_std::test_rng();
    let circuit = VerifierCircuit::new(&config, &mut rng).unwrap();

    let nc_inner = verify_constraints_inner(circuit.clone(), &num_cons);

    let nc_outer = verify_constraints_outer(circuit, &num_cons);
    Ok(nc_inner + nc_outer)
  }
}

fn verify_constraints_outer(circuit: VerifierCircuit, _num_cons: &usize) -> usize {
  let cs = ConstraintSystem::<Fq>::new_ref();
  circuit.generate_constraints(cs.clone()).unwrap();
  assert!(cs.is_satisfied().unwrap());
  cs.num_constraints()
}

fn verify_constraints_inner(circuit: VerifierCircuit, _num_cons: &usize) -> usize {
  let cs = ConstraintSystem::<Fr>::new_ref();
  circuit
    .inner_circuit
    .generate_constraints(cs.clone())
    .unwrap();
  assert!(cs.is_satisfied().unwrap());
  cs.num_constraints()
}

#[cfg(test)]
mod tests {
  use crate::parameters::poseidon_params;

  use super::*;

  use ark_std::UniformRand;

  fn produce_tiny_r1cs() -> (R1CSInstance, Vec<Scalar>, Vec<Scalar>) {
    // three constraints over five variables Z1, Z2, Z3, Z4, and Z5
    // rounded to the nearest power of two
    let num_cons = 128;
    let num_vars = 256;
    let num_inputs = 2;

    // encode the above constraints into three matrices
    let mut A: Vec<(usize, usize, Scalar)> = Vec::new();
    let mut B: Vec<(usize, usize, Scalar)> = Vec::new();
    let mut C: Vec<(usize, usize, Scalar)> = Vec::new();

    let one = Scalar::one();
    // constraint 0 entries
    // (Z1 + Z2) * I0 - Z3 = 0;
    A.push((0, 0, one));
    A.push((0, 1, one));
    B.push((0, num_vars + 1, one));
    C.push((0, 2, one));

    // constraint 1 entries
    // (Z1 + I1) * (Z3) - Z4 = 0
    A.push((1, 0, one));
    A.push((1, num_vars + 2, one));
    B.push((1, 2, one));
    C.push((1, 3, one));
    // constraint 3 entries
    // Z5 * 1 - 0 = 0
    A.push((2, 4, one));
    B.push((2, num_vars, one));

    let inst = R1CSInstance::new(num_cons, num_vars, num_inputs, &A, &B, &C);

    // compute a satisfying assignment
    let mut rng = ark_std::rand::thread_rng();
    let i0 = Scalar::rand(&mut rng);
    let i1 = Scalar::rand(&mut rng);
    let z1 = Scalar::rand(&mut rng);
    let z2 = Scalar::rand(&mut rng);
    let z3 = (z1 + z2) * i0; // constraint 1: (Z1 + Z2) * I0 - Z3 = 0;
    let z4 = (z1 + i1) * z3; // constraint 2: (Z1 + I1) * (Z3) - Z4 = 0
    let z5 = Scalar::zero(); //constraint 3

    let mut vars = vec![Scalar::zero(); num_vars];
    vars[0] = z1;
    vars[1] = z2;
    vars[2] = z3;
    vars[3] = z4;
    vars[4] = z5;

    let mut input = vec![Scalar::zero(); num_inputs];
    input[0] = i0;
    input[1] = i1;

    (inst, vars, input)
  }

  #[test]
  fn test_tiny_r1cs() {
    let (inst, vars, input) = tests::produce_tiny_r1cs();
    let is_sat = inst.is_sat(&vars, &input);
    assert!(is_sat);
  }

  #[test]
  fn test_synthetic_r1cs() {
    let (inst, vars, input) = R1CSInstance::produce_synthetic_r1cs(1024, 1024, 10);
    let is_sat = inst.is_sat(&vars, &input);
    assert!(is_sat);
  }

  #[test]
  pub fn check_r1cs_proof() {
    let num_vars = 1024;
    let num_cons = num_vars;
    let num_inputs = 10;
    let (inst, vars, input) = R1CSInstance::produce_synthetic_r1cs(num_cons, num_vars, num_inputs);

    let gens = R1CSGens::new(b"test-m", num_cons, num_vars);

    let params = poseidon_params();
    // let mut random_tape = RandomTape::new(b"proof");

    let mut prover_transcript = PoseidonTranscript::new(&params);
    let (proof, rx, ry) = R1CSProof::prove(&inst, vars, &input, &gens, &mut prover_transcript);

    let inst_evals = inst.evaluate(&rx, &ry);

    let mut verifier_transcript = PoseidonTranscript::new(&params);

    // if you want to check the test fails
    // input[0] = Scalar::zero();

    assert!(proof
      .verify_groth16(
        inst.get_num_vars(),
        inst.get_num_cons(),
        &input,
        &inst_evals,
        &mut verifier_transcript,
        &gens,
      )
      .is_ok());
  }
}<|MERGE_RESOLUTION|>--- conflicted
+++ resolved
@@ -12,12 +12,7 @@
 use ark_poly::MultilinearExtension;
 use ark_poly_commit::multilinear_pc::data_structures::{Commitment, Proof};
 use ark_poly_commit::multilinear_pc::MultilinearPC;
-<<<<<<< HEAD
 use crate::mipp::MippProof;
-=======
-use snarkpack::mipp::MippProof;
->>>>>>> 59b2371a
-
 use super::commitments::MultiCommitGens;
 use super::dense_mlpoly::{DensePolynomial, EqPolynomial, PolyCommitmentGens};
 use super::errors::ProofVerifyError;
@@ -250,18 +245,10 @@
     // with the evaluation in ark-poly-commit so that reversing is not needed
     // anymore
     let timmer_opening = Timer::new("polyopening");
-<<<<<<< HEAD
-    let q = pl.get_q(&ry[1..]);
-    timer_prove.stop();
-
-    let (comm, proof_eval_vars_at_ry, mipp_proof) =
-      PolyList::open_q(transcript, comm_list, &gens.gens_pc.ck, &q, &ry[1..], &t);
-=======
     timer_prove.stop();
 
     let (comm, proof_eval_vars_at_ry, mipp_proof) =
       pl.open(transcript, comm_list, &gens.gens_pc.ck, &ry[1..], &t);
->>>>>>> 59b2371a
     println!(
       "proof size (no of quotients): {:?}",
       proof_eval_vars_at_ry.proofs.len()
@@ -270,11 +257,7 @@
     timmer_opening.stop();
 
     let timer_polyeval = Timer::new("polyeval");
-<<<<<<< HEAD
-    let eval_vars_at_ry = PolyList::eval_q(q.clone(), &ry[1..]);
-=======
     let eval_vars_at_ry = pl.eval(&ry[1..]);
->>>>>>> 59b2371a
     timer_polyeval.stop();
 
     (
@@ -371,11 +354,7 @@
 
     // Verifies the proof of opening against the result of evaluating the
     // witness polynomial at point ry.
-<<<<<<< HEAD
-    let res = PolyList::verify_q(
-=======
     let res = Polynomial::verify(
->>>>>>> 59b2371a
       transcript,
       &gens.gens_pc.vk,
       &self.comm,
