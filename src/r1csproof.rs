#![allow(clippy::too_many_arguments)]
use super::dense_mlpoly::{DensePolynomial, EqPolynomial, PolyCommitmentGens};
use super::errors::ProofVerifyError;
use crate::constraints::{R1CSVerificationCircuit, SumcheckVerificationCircuit, VerifierConfig};
use crate::math::Math;
use crate::mipp::MippProof;
use crate::poseidon_transcript::PoseidonTranscript;
use crate::sqrt_pst::Polynomial;
use crate::sumcheck::SumcheckInstanceProof;
use crate::transcript::Transcript;
use crate::unipoly::UniPoly;
use ark_crypto_primitives::sponge::poseidon::PoseidonConfig;
use ark_crypto_primitives::sponge::Absorb;
use ark_ec::pairing::Pairing;

use ark_poly_commit::multilinear_pc::data_structures::{Commitment, Proof};
use itertools::Itertools;

use super::r1csinstance::R1CSInstance;

use super::sparse_mlpoly::{SparsePolyEntry, SparsePolynomial};
use super::timer::Timer;
use ark_snark::{CircuitSpecificSetupSNARK, SNARK};

use crate::ark_std::UniformRand;
use ark_groth16::{Groth16, ProvingKey, VerifyingKey};

use ark_serialize::*;
use ark_std::{One, Zero};

#[derive(CanonicalSerialize, CanonicalDeserialize, Debug)]
pub struct R1CSProof<E: Pairing> {
  // The PST commitment to the multilinear extension of the witness.
  pub comm: Commitment<E>,
  sc_proof_phase1: SumcheckInstanceProof<E::ScalarField>,
  claims_phase2: (
    E::ScalarField,
    E::ScalarField,
    E::ScalarField,
    E::ScalarField,
  ),
  sc_proof_phase2: SumcheckInstanceProof<E::ScalarField>,
  pub eval_vars_at_ry: E::ScalarField,
  pub proof_eval_vars_at_ry: Proof<E>,
  rx: Vec<E::ScalarField>,
  ry: Vec<E::ScalarField>,
  // The transcript state after the satisfiability proof was computed.
  pub transcript_sat_state: E::ScalarField,
  pub initial_state: E::ScalarField,
  pub t: E::TargetField,
  pub mipp_proof: MippProof<E>,
}

<<<<<<< HEAD
#[derive(Clone, Debug, CanonicalSerialize, CanonicalDeserialize)]
=======
#[derive(Debug, CanonicalSerialize, CanonicalDeserialize, Clone)]
pub struct R1CSVerifierProof<E: Pairing> {
  comm: Commitment<E>,
  circuit_proof: ark_groth16::Proof<E>,
  initial_state: E::ScalarField,
  transcript_sat_state: E::ScalarField,
  eval_vars_at_ry: E::ScalarField,
  ry: Vec<E::ScalarField>,
  proof_eval_vars_at_ry: Proof<E>,
  t: E::TargetField,
  mipp_proof: MippProof<E>,
}

#[derive(Clone)]
pub struct CircuitGens<E: Pairing> {
  pk: ProvingKey<E>,
  vk: VerifyingKey<E>,
}

impl<E> CircuitGens<E>
where
  E: Pairing,
{
  pub fn new(
    num_cons: usize,
    num_vars: usize,
    num_inputs: usize,
    poseidon: PoseidonConfig<E::ScalarField>,
  ) -> Self {
    let mut rng = rand::thread_rng();

    let uni_polys_round1 = (0..num_cons.log_2())
      .map(|_i| {
        UniPoly::<E::ScalarField>::from_evals(&[
          E::ScalarField::rand(&mut rng),
          E::ScalarField::rand(&mut rng),
          E::ScalarField::rand(&mut rng),
          E::ScalarField::rand(&mut rng),
        ])
      })
      .collect::<Vec<UniPoly<E::ScalarField>>>();

    let uni_polys_round2 = (0..num_vars.log_2() + 1)
      .map(|_i| {
        UniPoly::<E::ScalarField>::from_evals(&[
          E::ScalarField::rand(&mut rng),
          E::ScalarField::rand(&mut rng),
          E::ScalarField::rand(&mut rng),
        ])
      })
      .collect::<Vec<UniPoly<E::ScalarField>>>();

    let circuit = R1CSVerificationCircuit {
      num_vars: num_vars,
      num_cons: num_cons,
      input: (0..num_inputs)
        .map(|_i| E::ScalarField::rand(&mut rng))
        .collect_vec(),
      input_as_sparse_poly: SparsePolynomial::new(
        num_vars.log_2(),
        (0..num_inputs + 1)
          .map(|i| SparsePolyEntry::new(i, E::ScalarField::rand(&mut rng)))
          .collect::<Vec<SparsePolyEntry<E::ScalarField>>>(),
      ),
      evals: (
        E::ScalarField::zero(),
        E::ScalarField::zero(),
        E::ScalarField::zero(),
      ),
      params: poseidon,
      prev_challenge: E::ScalarField::zero(),
      claims_phase2: (
        E::ScalarField::zero(),
        E::ScalarField::zero(),
        E::ScalarField::zero(),
        E::ScalarField::zero(),
      ),
      eval_vars_at_ry: E::ScalarField::zero(),
      sc_phase1: SumcheckVerificationCircuit {
        polys: uni_polys_round1,
      },
      sc_phase2: SumcheckVerificationCircuit {
        polys: uni_polys_round2,
      },
      claimed_ry: (0..num_vars.log_2() + 1)
        .map(|_i| E::ScalarField::rand(&mut rng))
        .collect_vec(),
      claimed_transcript_sat_state: E::ScalarField::zero(),
    };
    let (pk, vk) = Groth16::<E>::setup(circuit.clone(), &mut rng).unwrap();
    CircuitGens { pk, vk }
  }
}

#[derive(Clone)]
>>>>>>> 6f30e370
pub struct R1CSGens<E: Pairing> {
  gens_pc: PolyCommitmentGens<E>,
  gens_gc: CircuitGens<E>,
}

impl<E: Pairing> R1CSGens<E> {
  pub fn new(
    label: &'static [u8],
    num_cons: usize,
    num_vars: usize,
    num_inputs: usize,
    poseidon: PoseidonConfig<E::ScalarField>,
  ) -> Self {
    let num_poly_vars = num_vars.log_2();
    let gens_pc = PolyCommitmentGens::new(num_poly_vars, label);
    let gens_gc = CircuitGens::new(num_cons, num_vars, num_inputs, poseidon);
    R1CSGens { gens_pc, gens_gc }
  }
}

impl<E> R1CSProof<E>
where
  E: Pairing,
  E::ScalarField: Absorb,
{
  fn prove_phase_one(
    num_rounds: usize,
    evals_tau: &mut DensePolynomial<E::ScalarField>,
    evals_Az: &mut DensePolynomial<E::ScalarField>,
    evals_Bz: &mut DensePolynomial<E::ScalarField>,
    evals_Cz: &mut DensePolynomial<E::ScalarField>,
    transcript: &mut PoseidonTranscript<E::ScalarField>,
  ) -> (
    SumcheckInstanceProof<E::ScalarField>,
    Vec<E::ScalarField>,
    Vec<E::ScalarField>,
  ) {
    let comb_func =
      |poly_tau_comp: &E::ScalarField,
       poly_A_comp: &E::ScalarField,
       poly_B_comp: &E::ScalarField,
       poly_C_comp: &E::ScalarField|
       -> E::ScalarField { (*poly_tau_comp) * ((*poly_A_comp) * poly_B_comp - poly_C_comp) };

    let (sc_proof_phase_one, r, claims) = SumcheckInstanceProof::prove_cubic_with_additive_term(
      &E::ScalarField::zero(), // claim is zero
      num_rounds,
      evals_tau,
      evals_Az,
      evals_Bz,
      evals_Cz,
      comb_func,
      transcript,
    );

    (sc_proof_phase_one, r, claims)
  }

  fn prove_phase_two(
    num_rounds: usize,
    claim: &E::ScalarField,
    evals_z: &mut DensePolynomial<E::ScalarField>,
    evals_ABC: &mut DensePolynomial<E::ScalarField>,
    transcript: &mut PoseidonTranscript<E::ScalarField>,
  ) -> (
    SumcheckInstanceProof<E::ScalarField>,
    Vec<E::ScalarField>,
    Vec<E::ScalarField>,
  ) {
    let comb_func = |poly_A_comp: &E::ScalarField,
                     poly_B_comp: &E::ScalarField|
     -> E::ScalarField { (*poly_A_comp) * poly_B_comp };
    let (sc_proof_phase_two, r, claims) = SumcheckInstanceProof::prove_quad(
      claim, num_rounds, evals_z, evals_ABC, comb_func, transcript,
    );

    (sc_proof_phase_two, r, claims)
  }

  pub fn prove(
    inst: &R1CSInstance<E::ScalarField>,
    vars: Vec<E::ScalarField>,
    input: &[E::ScalarField],
    gens: &R1CSGens<E>,
    transcript: &mut PoseidonTranscript<E::ScalarField>,
  ) -> (Self, Vec<E::ScalarField>, Vec<E::ScalarField>) {
    let timer_prove = Timer::new("R1CSProof::prove");
    // we currently require the number of |inputs| + 1 to be at most number of vars
    assert!(input.len() < vars.len());

    // create the multilinear witness polynomial from the satisfying assiment
    // expressed as the list of sqrt-sized polynomials
    let mut pl = Polynomial::from_evaluations(&vars.clone());

    let timer_commit = Timer::new("polycommit");

    // commitment list to the satisfying witness polynomial list
    let (comm_list, t) = pl.commit(&gens.gens_pc.ck);

    transcript.append_gt::<E>(b"", &t);

    // comm.write_to_transcript(transcript);
    timer_commit.stop();

    let initial_state = transcript.challenge_scalar(b"");
    transcript.new_from_state(&initial_state);

    transcript.append_scalar_vector(b"", &input);

    let timer_sc_proof_phase1 = Timer::new("prove_sc_phase_one");

    // append input to variables to create a single vector z
    let z = {
      let num_inputs = input.len();
      let num_vars = vars.len();
      let mut z = vars;
      z.extend(&vec![E::ScalarField::one()]); // add constant term in z
      z.extend(input);
      z.extend(&vec![E::ScalarField::zero(); num_vars - num_inputs - 1]); // we will pad with zeros
      z
    };

    // derive the verifier's challenge tau
    let (num_rounds_x, num_rounds_y) = (inst.get_num_cons().log_2(), z.len().log_2());
    let tau = transcript.challenge_scalar_vec(b"", num_rounds_x);
    // compute the initial evaluation table for R(\tau, x)
    let mut poly_tau = DensePolynomial::new(EqPolynomial::new(tau).evals());
    let (mut poly_Az, mut poly_Bz, mut poly_Cz) =
      inst.multiply_vec(inst.get_num_cons(), z.len(), &z);

    let (sc_proof_phase1, rx, _claims_phase1) = R1CSProof::<E>::prove_phase_one(
      num_rounds_x,
      &mut poly_tau,
      &mut poly_Az,
      &mut poly_Bz,
      &mut poly_Cz,
      transcript,
    );
    assert_eq!(poly_tau.len(), 1);
    assert_eq!(poly_Az.len(), 1);
    assert_eq!(poly_Bz.len(), 1);
    assert_eq!(poly_Cz.len(), 1);
    timer_sc_proof_phase1.stop();

    let (tau_claim, Az_claim, Bz_claim, Cz_claim) =
      (&poly_tau[0], &poly_Az[0], &poly_Bz[0], &poly_Cz[0]);
    let prod_Az_Bz_claims = (*Az_claim) * Bz_claim;

    // prove the final step of sum-check #1
    let taus_bound_rx = tau_claim;
    let _claim_post_phase1 = ((*Az_claim) * Bz_claim - Cz_claim) * taus_bound_rx;

    let timer_sc_proof_phase2 = Timer::new("prove_sc_phase_two");
    // combine the three claims into a single claim
    let r_A: E::ScalarField = transcript.challenge_scalar(b"");
    let r_B: E::ScalarField = transcript.challenge_scalar(b"");
    let r_C: E::ScalarField = transcript.challenge_scalar(b"");
    let claim_phase2 = r_A * Az_claim + r_B * Bz_claim + r_C * Cz_claim;

    let evals_ABC = {
      // compute the initial evaluation table for R(\tau, x)
      let evals_rx = EqPolynomial::new(rx.clone()).evals();
      let (evals_A, evals_B, evals_C) =
        inst.compute_eval_table_sparse(inst.get_num_cons(), z.len(), &evals_rx);

      assert_eq!(evals_A.len(), evals_B.len());
      assert_eq!(evals_A.len(), evals_C.len());
      (0..evals_A.len())
        .map(|i| r_A * evals_A[i] + r_B * evals_B[i] + r_C * evals_C[i])
        .collect::<Vec<_>>()
    };

    // another instance of the sum-check protocol
    let (sc_proof_phase2, ry, _claims_phase2) = R1CSProof::<E>::prove_phase_two(
      num_rounds_y,
      &claim_phase2,
      &mut DensePolynomial::new(z),
      &mut DensePolynomial::new(evals_ABC),
      transcript,
    );
    timer_sc_proof_phase2.stop();
    let transcript_sat_state = transcript.challenge_scalar(b"");
    transcript.new_from_state(&transcript_sat_state);

    // TODO: modify the polynomial evaluation in Spartan to be consistent
    // with the evaluation in ark-poly-commit so that reversing is not needed
    // anymore
    let timmer_opening = Timer::new("polyopening");

    let (comm, proof_eval_vars_at_ry, mipp_proof) =
      pl.open(transcript, comm_list, &gens.gens_pc.ck, &ry[1..], &t);

    timmer_opening.stop();

    let timer_polyeval = Timer::new("polyeval");
    let eval_vars_at_ry = pl.eval(&ry[1..]);
    timer_polyeval.stop();
    timer_prove.stop();
    (
      R1CSProof {
        comm,
        initial_state,
        sc_proof_phase1,
        claims_phase2: (*Az_claim, *Bz_claim, *Cz_claim, prod_Az_Bz_claims),
        sc_proof_phase2,
        eval_vars_at_ry,
        proof_eval_vars_at_ry,
        rx: rx.clone(),
        ry: ry.clone(),
        transcript_sat_state,
        t,
        mipp_proof,
      },
      rx,
      ry,
    )
  }

  pub fn prove_verifier(
    &self,
    num_vars: usize,
    num_cons: usize,
    input: &[E::ScalarField],
    evals: &(E::ScalarField, E::ScalarField, E::ScalarField),
    transcript: &mut PoseidonTranscript<E::ScalarField>,
    gens: &R1CSGens<E>,
    poseidon: PoseidonConfig<E::ScalarField>,
  ) -> Result<R1CSVerifierProof<E>, ProofVerifyError> {
    // serialise and add the IPP commitment to the transcript
    transcript.append_gt::<E>(b"", &self.t);

    let initial_state = transcript.challenge_scalar(b"");
    transcript.new_from_state(&initial_state);

    let mut input_as_sparse_poly_entries = vec![SparsePolyEntry::new(0, E::ScalarField::one())];
    //remaining inputs
    input_as_sparse_poly_entries.extend(
      (0..input.len())
        .map(|i| SparsePolyEntry::new(i + 1, input[i]))
        .collect::<Vec<SparsePolyEntry<E::ScalarField>>>(),
    );
    let input_as_sparse_poly =
      SparsePolynomial::new(num_vars.log_2() as usize, input_as_sparse_poly_entries);

    let config = VerifierConfig {
      num_vars,
      num_cons,
      input: input.to_vec(),
      evals: *evals,
      params: poseidon,
      prev_challenge: initial_state,
      claims_phase2: self.claims_phase2,
      polys_sc1: self.sc_proof_phase1.polys.clone(),
      polys_sc2: self.sc_proof_phase2.polys.clone(),
      eval_vars_at_ry: self.eval_vars_at_ry,
      input_as_sparse_poly,
      comm: self.comm.clone(),
      ry: self.ry.clone(),
      transcript_sat_state: self.transcript_sat_state,
    };

    let circuit = R1CSVerificationCircuit::new(&config);

    let circuit_prover_timer = Timer::new("provecircuit");
    let proof = Groth16::<E>::prove(&gens.gens_gc.pk, circuit, &mut rand::thread_rng()).unwrap();
    circuit_prover_timer.stop();

    Ok(R1CSVerifierProof {
      comm: self.comm.clone(),
      circuit_proof: proof,
      initial_state: self.initial_state,
      transcript_sat_state: self.transcript_sat_state,
      eval_vars_at_ry: self.eval_vars_at_ry,
      ry: self.ry.clone(),
      proof_eval_vars_at_ry: self.proof_eval_vars_at_ry.clone(),
      t: self.t,
      mipp_proof: self.mipp_proof.clone(),
    })
  }
}

impl<E: Pairing> R1CSVerifierProof<E>
where
  <E as Pairing>::ScalarField: Absorb,
{
  pub fn verify(
    &self,
    input: &[E::ScalarField],
    evals: &(E::ScalarField, E::ScalarField, E::ScalarField),
    transcript: &mut PoseidonTranscript<E::ScalarField>,
    gens: &R1CSGens<E>,
  ) -> Result<bool, ProofVerifyError> {
    let (Ar, Br, Cr) = evals;
    let mut pubs = vec![self.initial_state];
    pubs.extend(input.clone());
    pubs.extend(self.ry.clone());
    pubs.extend(vec![
      self.eval_vars_at_ry,
      *Ar,
      *Br,
      *Cr,
      self.transcript_sat_state,
    ]);
    transcript.new_from_state(&self.transcript_sat_state);
    par! {
      // verifies the Groth16 proof for the spartan verifier
      let is_verified = Groth16::<E>::verify(&gens.gens_gc.vk, &pubs, &self.circuit_proof).unwrap(),

      // verifies the proof of opening against the result of evaluating the
      // witness polynomial at point ry
        let res = Polynomial::verify(
        transcript,
        &gens.gens_pc.vk,
        &self.comm,
        &self.ry[1..],
        self.eval_vars_at_ry,
        &self.proof_eval_vars_at_ry,
        &self.mipp_proof,
        &self.t,
      )
    };
    assert!(is_verified == true);
    assert!(res == true);
    Ok(is_verified && res)
  }
}

#[cfg(test)]
mod tests {

  use super::*;

  use ark_ff::PrimeField;
  use ark_std::UniformRand;
  type F = ark_bls12_377::Fr;

  fn produce_tiny_r1cs() -> (R1CSInstance<F>, Vec<F>, Vec<F>) {
    // three constraints over five variables Z1, Z2, Z3, Z4, and Z5
    // rounded to the nearest power of two
    let num_cons = 128;
    let num_vars = 256;
    let num_inputs = 2;

    // encode the above constraints into three matrices
    let mut A: Vec<(usize, usize, F)> = Vec::new();
    let mut B: Vec<(usize, usize, F)> = Vec::new();
    let mut C: Vec<(usize, usize, F)> = Vec::new();

    let one = F::one();
    // constraint 0 entries
    // (Z1 + Z2) * I0 - Z3 = 0;
    A.push((0, 0, one));
    A.push((0, 1, one));
    B.push((0, num_vars + 1, one));
    C.push((0, 2, one));

    // constraint 1 entries
    // (Z1 + I1) * (Z3) - Z4 = 0
    A.push((1, 0, one));
    A.push((1, num_vars + 2, one));
    B.push((1, 2, one));
    C.push((1, 3, one));
    // constraint 3 entries
    // Z5 * 1 - 0 = 0
    A.push((2, 4, one));
    B.push((2, num_vars, one));

    let inst = R1CSInstance::new(num_cons, num_vars, num_inputs, &A, &B, &C);

    // compute a satisfying assignment
    let mut rng = ark_std::rand::thread_rng();
    let i0 = F::rand(&mut rng);
    let i1 = F::rand(&mut rng);
    let z1 = F::rand(&mut rng);
    let z2 = F::rand(&mut rng);
    let z3 = (z1 + z2) * i0; // constraint 1: (Z1 + Z2) * I0 - Z3 = 0;
    let z4 = (z1 + i1) * z3; // constraint 2: (Z1 + I1) * (Z3) - Z4 = 0
    let z5 = F::zero(); //constraint 3

    let mut vars = vec![F::zero(); num_vars];
    vars[0] = z1;
    vars[1] = z2;
    vars[2] = z3;
    vars[3] = z4;
    vars[4] = z5;

    let mut input = vec![F::zero(); num_inputs];
    input[0] = i0;
    input[1] = i1;

    (inst, vars, input)
  }

  #[test]
  fn test_tiny_r1cs() {
    let (inst, vars, input) = tests::produce_tiny_r1cs();
    let is_sat = inst.is_sat(&vars, &input);
    assert!(is_sat);
  }

  #[test]
  fn test_synthetic_r1cs() {
    type F = ark_bls12_377::Fr;
    let (inst, vars, input) = R1CSInstance::<F>::produce_synthetic_r1cs(1024, 1024, 10);
    let is_sat = inst.is_sat(&vars, &input);
    assert!(is_sat);
  }

  use crate::parameters::PoseidonConfiguration;
  #[test]
  fn check_r1cs_proof_ark_blst() {
    let params = ark_blst::Scalar::poseidon_params();
    check_r1cs_proof::<ark_blst::Bls12>(params);
  }
  #[test]
  fn check_r1cs_proof_bls12_377() {
    let params = ark_bls12_377::Fr::poseidon_params();
    check_r1cs_proof::<ark_bls12_377::Bls12_377>(params);
  }

  #[test]
  fn check_r1cs_proof_bls12_381() {
    let params = ark_bls12_381::Fr::poseidon_params();
    check_r1cs_proof::<ark_bls12_381::Bls12_381>(params);
  }
  fn check_r1cs_proof<P>(params: PoseidonConfig<P::ScalarField>)
  where
    P: Pairing,
    P::ScalarField: PrimeField,
    P::ScalarField: Absorb,
  {
    let num_vars = 1024;
    let num_cons = num_vars;
    let num_inputs = 3;
    let (inst, vars, input) =
      R1CSInstance::<P::ScalarField>::produce_synthetic_r1cs(num_cons, num_vars, num_inputs);

    let gens = R1CSGens::<P>::new(b"test-m", num_cons, num_vars, num_inputs, params.clone());

    //let params = poseidon_params();
    // let mut random_tape = RandomTape::new(b"proof");

    let mut prover_transcript = PoseidonTranscript::new(&params.clone());
    let c = prover_transcript.challenge_scalar::<P::ScalarField>(b"");
    prover_transcript.new_from_state(&c);
    let (proof, rx, ry) = R1CSProof::prove(&inst, vars, &input, &gens, &mut prover_transcript);

    let inst_evals = inst.evaluate(&rx, &ry);

    prover_transcript.new_from_state(&c);
    let verifer_proof = proof
      .prove_verifier(
        num_vars,
        num_cons,
        &input,
        &inst_evals,
        &mut prover_transcript,
        &gens,
        params.clone(),
      )
      .unwrap();

    let mut verifier_transcript = PoseidonTranscript::new(&params.clone());
    assert!(verifer_proof
      .verify(&input, &inst_evals, &mut verifier_transcript, &gens)
      .is_ok());

    // if you want to check the test fails
    // input[0] = Scalar::zero();
  }
}<|MERGE_RESOLUTION|>--- conflicted
+++ resolved
@@ -51,9 +51,6 @@
   pub mipp_proof: MippProof<E>,
 }
 
-<<<<<<< HEAD
-#[derive(Clone, Debug, CanonicalSerialize, CanonicalDeserialize)]
-=======
 #[derive(Debug, CanonicalSerialize, CanonicalDeserialize, Clone)]
 pub struct R1CSVerifierProof<E: Pairing> {
   comm: Commitment<E>,
@@ -149,7 +146,6 @@
 }
 
 #[derive(Clone)]
->>>>>>> 6f30e370
 pub struct R1CSGens<E: Pairing> {
   gens_pc: PolyCommitmentGens<E>,
   gens_gc: CircuitGens<E>,
